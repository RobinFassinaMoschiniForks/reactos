#ifndef __INCLUDE_NAPI_WIN32_H
#define __INCLUDE_NAPI_WIN32_H

<<<<<<< HEAD
typedef struct _WIN32HEAP WIN32HEAP, *PWIN32HEAP;

=======
extern BOOL ClientPfnInit;
extern HINSTANCE hModClient;
extern HANDLE hModuleWin;    // This Win32k Instance.
extern PCLS SystemClassList;
extern BOOL RegisteredSysClasses;

typedef struct _WIN32HEAP WIN32HEAP, *PWIN32HEAP;

#include <pshpack1.h>
// FIXME! Move to ntuser.h
typedef struct _TL
{
    struct _TL* next;
    PVOID pobj;
    PVOID pfnFree;
} TL, *PTL;

typedef struct _W32THREAD
{
    PETHREAD pEThread;
    ULONG RefCount;
    PTL ptlW32;
    PVOID pgdiDcattr;
    PVOID pgdiBrushAttr;
    PVOID pUMPDObjs;
    PVOID pUMPDHeap;
    DWORD dwEngAcquireCount;
    PVOID pSemTable;
    PVOID pUMPDObj;
} W32THREAD, *PW32THREAD;

typedef struct _THREADINFO
{
    W32THREAD;
    PTL                 ptl;
    PVOID               ppi; // FIXME: use PPROCESSINFO
    struct _USER_MESSAGE_QUEUE* MessageQueue;
    struct _KBL*        KeyboardLayout;
    PCLIENTTHREADINFO   pcti;
    struct _DESKTOP*    Desktop;
    PDESKTOPINFO        pDeskInfo;
    PCLIENTINFO         pClientInfo;
    FLONG               TIF_flags;
    LONG                timeLast;
    HANDLE              hDesktop;
    UINT                cPaintsReady; /* Count of paints pending. */
    UINT                cTimersReady; /* Count of timers pending. */
    ULONG               fsHooks;
    PHOOK               sphkCurrent;
    LIST_ENTRY          PtiLink;

    CLIENTTHREADINFO    cti;  // Used only when no Desktop or pcti NULL.
  /* ReactOS */
  LIST_ENTRY WindowListHead;
  LIST_ENTRY W32CallbackListHead;
  BOOLEAN IsExiting;
  SINGLE_LIST_ENTRY  ReferencesList;
  PW32THREADINFO ThreadInfo;
} THREADINFO, *PTHREADINFO;

#include <poppack.h>

>>>>>>> 3f5c25c3
typedef struct _W32HEAP_USER_MAPPING
{
    struct _W32HEAP_USER_MAPPING *Next;
    PVOID KernelMapping;
    PVOID UserMapping;
    ULONG_PTR Limit;
    ULONG Count;
} W32HEAP_USER_MAPPING, *PW32HEAP_USER_MAPPING;

typedef struct _PROCESSINFO
{
<<<<<<< HEAD
  PEPROCESS            peProcess;
  W32HEAP_USER_MAPPING HeapMappings;
  LIST_ENTRY           Classes;         /* window classes owned by the process */
  struct handle_table *handles;         /* handle entries */
  struct event        *idle_event;      /* event for input idle */
  struct msg_queue    *queue;           /* main message queue */
  obj_handle_t         winstation;      /* main handle to process window station */
  obj_handle_t         desktop;         /* handle to desktop to use for new threads */
} PROCESSINFO;

#include <pshpack1.h>

typedef struct _THREADINFO
{
    PETHREAD            peThread;
    PPROCESSINFO        process;
    struct msg_queue    *queue;         /* message queue */
    obj_handle_t        desktop;       /* desktop handle */
    int                 desktop_users; /* number of objects using the thread desktop */
} THREADINFO, *PTHREADINFO;

#include <poppack.h>
=======
  PEPROCESS     peProcess;
  DWORD         RefCount;
  ULONG         W32PF_flags;
  PKEVENT       InputIdleEvent;
  DWORD         StartCursorHideTime;
  struct _W32PROCESS * NextStart;
  PVOID         pDCAttrList;
  PVOID         pBrushAttrList;
  DWORD         W32Pid;
  LONG          GDIHandleCount;
  LONG          UserHandleCount;
  PEX_PUSH_LOCK GDIPushLock;  /* Locking Process during access to structure. */
  RTL_AVL_TABLE GDIEngUserMemAllocTable;  /* Process AVL Table. */
  LIST_ENTRY    GDIDcAttrFreeList;
  LIST_ENTRY    GDIBrushAttrFreeList;
} W32PROCESS, *PW32PROCESS;

typedef struct _PROCESSINFO
{
  W32PROCESS;

  PCLS                pclsPrivateList;
  PCLS                pclsPublicList;
  /* ReactOS */
  LIST_ENTRY ClassList;
  LIST_ENTRY MenuListHead;
  FAST_MUTEX PrivateFontListLock;
  LIST_ENTRY PrivateFontListHead;
  FAST_MUTEX DriverObjListLock;
  LIST_ENTRY DriverObjListHead;
  struct _KBL* KeyboardLayout;
  W32HEAP_USER_MAPPING HeapMappings;
} PROCESSINFO;
>>>>>>> 3f5c25c3

#endif /* __INCLUDE_NAPI_WIN32_H */<|MERGE_RESOLUTION|>--- conflicted
+++ resolved
@@ -1,73 +1,8 @@
 #ifndef __INCLUDE_NAPI_WIN32_H
 #define __INCLUDE_NAPI_WIN32_H
 
-<<<<<<< HEAD
 typedef struct _WIN32HEAP WIN32HEAP, *PWIN32HEAP;
 
-=======
-extern BOOL ClientPfnInit;
-extern HINSTANCE hModClient;
-extern HANDLE hModuleWin;    // This Win32k Instance.
-extern PCLS SystemClassList;
-extern BOOL RegisteredSysClasses;
-
-typedef struct _WIN32HEAP WIN32HEAP, *PWIN32HEAP;
-
-#include <pshpack1.h>
-// FIXME! Move to ntuser.h
-typedef struct _TL
-{
-    struct _TL* next;
-    PVOID pobj;
-    PVOID pfnFree;
-} TL, *PTL;
-
-typedef struct _W32THREAD
-{
-    PETHREAD pEThread;
-    ULONG RefCount;
-    PTL ptlW32;
-    PVOID pgdiDcattr;
-    PVOID pgdiBrushAttr;
-    PVOID pUMPDObjs;
-    PVOID pUMPDHeap;
-    DWORD dwEngAcquireCount;
-    PVOID pSemTable;
-    PVOID pUMPDObj;
-} W32THREAD, *PW32THREAD;
-
-typedef struct _THREADINFO
-{
-    W32THREAD;
-    PTL                 ptl;
-    PVOID               ppi; // FIXME: use PPROCESSINFO
-    struct _USER_MESSAGE_QUEUE* MessageQueue;
-    struct _KBL*        KeyboardLayout;
-    PCLIENTTHREADINFO   pcti;
-    struct _DESKTOP*    Desktop;
-    PDESKTOPINFO        pDeskInfo;
-    PCLIENTINFO         pClientInfo;
-    FLONG               TIF_flags;
-    LONG                timeLast;
-    HANDLE              hDesktop;
-    UINT                cPaintsReady; /* Count of paints pending. */
-    UINT                cTimersReady; /* Count of timers pending. */
-    ULONG               fsHooks;
-    PHOOK               sphkCurrent;
-    LIST_ENTRY          PtiLink;
-
-    CLIENTTHREADINFO    cti;  // Used only when no Desktop or pcti NULL.
-  /* ReactOS */
-  LIST_ENTRY WindowListHead;
-  LIST_ENTRY W32CallbackListHead;
-  BOOLEAN IsExiting;
-  SINGLE_LIST_ENTRY  ReferencesList;
-  PW32THREADINFO ThreadInfo;
-} THREADINFO, *PTHREADINFO;
-
-#include <poppack.h>
-
->>>>>>> 3f5c25c3
 typedef struct _W32HEAP_USER_MAPPING
 {
     struct _W32HEAP_USER_MAPPING *Next;
@@ -79,7 +14,6 @@
 
 typedef struct _PROCESSINFO
 {
-<<<<<<< HEAD
   PEPROCESS            peProcess;
   W32HEAP_USER_MAPPING HeapMappings;
   LIST_ENTRY           Classes;         /* window classes owned by the process */
@@ -88,6 +22,7 @@
   struct msg_queue    *queue;           /* main message queue */
   obj_handle_t         winstation;      /* main handle to process window station */
   obj_handle_t         desktop;         /* handle to desktop to use for new threads */
+  LONG                 GDIHandleCount;  /* kernelmode GDI handles count */
 } PROCESSINFO;
 
 #include <pshpack1.h>
@@ -102,40 +37,5 @@
 } THREADINFO, *PTHREADINFO;
 
 #include <poppack.h>
-=======
-  PEPROCESS     peProcess;
-  DWORD         RefCount;
-  ULONG         W32PF_flags;
-  PKEVENT       InputIdleEvent;
-  DWORD         StartCursorHideTime;
-  struct _W32PROCESS * NextStart;
-  PVOID         pDCAttrList;
-  PVOID         pBrushAttrList;
-  DWORD         W32Pid;
-  LONG          GDIHandleCount;
-  LONG          UserHandleCount;
-  PEX_PUSH_LOCK GDIPushLock;  /* Locking Process during access to structure. */
-  RTL_AVL_TABLE GDIEngUserMemAllocTable;  /* Process AVL Table. */
-  LIST_ENTRY    GDIDcAttrFreeList;
-  LIST_ENTRY    GDIBrushAttrFreeList;
-} W32PROCESS, *PW32PROCESS;
-
-typedef struct _PROCESSINFO
-{
-  W32PROCESS;
-
-  PCLS                pclsPrivateList;
-  PCLS                pclsPublicList;
-  /* ReactOS */
-  LIST_ENTRY ClassList;
-  LIST_ENTRY MenuListHead;
-  FAST_MUTEX PrivateFontListLock;
-  LIST_ENTRY PrivateFontListHead;
-  FAST_MUTEX DriverObjListLock;
-  LIST_ENTRY DriverObjListHead;
-  struct _KBL* KeyboardLayout;
-  W32HEAP_USER_MAPPING HeapMappings;
-} PROCESSINFO;
->>>>>>> 3f5c25c3
 
 #endif /* __INCLUDE_NAPI_WIN32_H */