/*
 * PROJECT:         ReactOS Win32K
 * LICENSE:         GPL - See COPYING in the top level directory
 * FILE:            subsystems/win32/win32k/eng/engbrush.c
 * PURPOSE:         BRUSHOBJ Manipulation Routines
 * PROGRAMMERS:     Stefan Ginsberg (stefan__100__@hotmail.com)
 */

/* INCLUDES ******************************************************************/

#include <win32k.h>
#define NDEBUG
#include <debug.h>

/* PUBLIC FUNCTIONS **********************************************************/

HANDLE
APIENTRY
BRUSHOBJ_hGetColorTransform(IN BRUSHOBJ* BrushObj)
{
    UNIMPLEMENTED;
    return NULL;
}

PVOID
APIENTRY
BRUSHOBJ_pvAllocRbrush(IN BRUSHOBJ* BrushObj,
                       IN ULONG ObjSize)
{
<<<<<<< HEAD
    UNIMPLEMENTED;
    return NULL;
=======
    pbo->pvRbrush = EngAllocMem(0, cj, GDITAG_RBRUSH);
    return pbo->pvRbrush;
>>>>>>> 23e550f7
}

PVOID
APIENTRY
BRUSHOBJ_pvGetRbrush(IN BRUSHOBJ* BrushObj)
{
    UNIMPLEMENTED;
    return NULL;
}

ULONG
APIENTRY
BRUSHOBJ_ulGetBrushColor(IN BRUSHOBJ* BrushObj)
{
    UNIMPLEMENTED;
    return 0;
}<|MERGE_RESOLUTION|>--- conflicted
+++ resolved
@@ -1,53 +1,345 @@
 /*
- * PROJECT:         ReactOS Win32K
- * LICENSE:         GPL - See COPYING in the top level directory
- * FILE:            subsystems/win32/win32k/eng/engbrush.c
- * PURPOSE:         BRUSHOBJ Manipulation Routines
- * PROGRAMMERS:     Stefan Ginsberg (stefan__100__@hotmail.com)
- */
-
-/* INCLUDES ******************************************************************/
+ * COPYRIGHT:         See COPYING in the top level directory
+ * PROJECT:           ReactOS kernel
+ * PURPOSE:           GDI Driver Brush Functions
+ * FILE:              subsystem/win32/win32k/eng/engbrush.c
+ * PROGRAMER:         Jason Filby
+ *                    Timo Kreuzer
+ */
 
 #include <win32k.h>
+
 #define NDEBUG
 #include <debug.h>
 
-/* PUBLIC FUNCTIONS **********************************************************/
-
-HANDLE
+/** Internal functions ********************************************************/
+
+VOID
+NTAPI
+EBRUSHOBJ_vInit(EBRUSHOBJ *pebo, PBRUSH pbrush, PDC pdc)
+{
+    HPALETTE hpal = NULL;
+
+    ASSERT(pebo);
+    ASSERT(pbrush);
+    ASSERT(pdc);
+
+    pebo->BrushObject.flColorType = 0;
+    pebo->BrushObject.pvRbrush = NULL;
+    pebo->pbrush = pbrush;
+    pebo->pengbrush = NULL;
+    pebo->flattrs = pbrush->flAttrs;
+
+    /* Initialize 1 bpp fore and back colors */
+#if 0
+    pebo->crCurrentBack = pdc->pdcattr->crBackgroundClr;
+    pebo->crCurrentText = pdc->pdcattr->crForegroundClr;
+#else
+    pebo->crCurrentBack = pdc->crBackgroundClr;
+    pebo->crCurrentText = pdc->crForegroundClr;
+#endif
+
+    pebo->psurfTrg = pdc->dclevel.pSurface;
+//    ASSERT(pebo->psurfTrg); // FIXME: some dcs don't have a surface
+
+    if (pebo->psurfTrg)
+        hpal = pebo->psurfTrg->hDIBPalette;
+    if (!hpal) hpal = pPrimarySurface->devinfo.hpalDefault;
+    pebo->ppalSurf = PALETTE_ShareLockPalette(hpal);
+    if (!pebo->ppalSurf)
+        pebo->ppalSurf = &gpalRGB;
+
+    if (pbrush->flAttrs & GDIBRUSH_IS_NULL)
+    {
+        /* NULL brushes don't need a color */
+        pebo->BrushObject.iSolidColor = 0;
+    }
+    else if (pbrush->flAttrs & GDIBRUSH_IS_SOLID)
+    {
+        /* Set the RGB color */
+        EBRUSHOBJ_vSetSolidBrushColor(pebo, pbrush->BrushAttr.lbColor);
+    }
+    else
+    {
+        /* This is a pattern brush that needs realization */
+        pebo->BrushObject.iSolidColor = 0xFFFFFFFF;
+
+        /* Use foreground color of hatch brushes */
+        if (pbrush->flAttrs & GDIBRUSH_IS_HATCH)
+            pebo->crCurrentText = pbrush->BrushAttr.lbColor;
+    }
+}
+
+VOID
+FASTCALL
+EBRUSHOBJ_vSetSolidBrushColor(EBRUSHOBJ *pebo, COLORREF crColor)
+{
+    ULONG iSolidColor;
+    EXLATEOBJ exlo;
+
+    /* Never use with non-solid brushes */
+    ASSERT(pebo->flattrs & GDIBRUSH_IS_SOLID);
+
+    /* Set the RGB color */
+    pebo->crRealize = crColor;
+    pebo->ulRGBColor = crColor;
+
+    /* Initialize an XLATEOBJ RGB -> surface */
+    EXLATEOBJ_vInitialize(&exlo, &gpalRGB, pebo->ppalSurf, 0, 0, 0);
+
+    /* Translate the brush color to the target format */
+    iSolidColor = XLATEOBJ_iXlate(&exlo.xlo, crColor);
+    pebo->BrushObject.iSolidColor = iSolidColor;
+
+    /* Clean up the XLATEOBJ */
+    EXLATEOBJ_vCleanup(&exlo);
+}
+
+VOID
+NTAPI
+EBRUSHOBJ_vCleanup(EBRUSHOBJ *pebo)
+{
+    /* Check if there's a GDI realisation */
+    if (pebo->pengbrush)
+    {
+        EngDeleteSurface(pebo->pengbrush);
+        pebo->pengbrush = NULL;
+    }
+
+    /* Check if there's a driver's realisation */
+    if (pebo->BrushObject.pvRbrush)
+    {
+        /* Free allocated driver memory */
+        EngFreeMem(pebo->BrushObject.pvRbrush);
+        pebo->BrushObject.pvRbrush = NULL;
+    }
+
+    if (pebo->ppalSurf != &gpalRGB)
+        PALETTE_ShareUnlockPalette(pebo->ppalSurf);
+}
+
+VOID
+NTAPI
+EBRUSHOBJ_vUpdate(EBRUSHOBJ *pebo, PBRUSH pbrush, PDC pdc)
+{
+    /* Cleanup the brush */
+    EBRUSHOBJ_vCleanup(pebo);
+
+    /* Reinitialize */
+    EBRUSHOBJ_vInit(pebo, pbrush, pdc);
+}
+
+/**
+ * This function is not exported, because it makes no sense for
+ * The driver to punt back to this function */
+BOOL
 APIENTRY
-BRUSHOBJ_hGetColorTransform(IN BRUSHOBJ* BrushObj)
-{
-    UNIMPLEMENTED;
-    return NULL;
+EngRealizeBrush(
+    BRUSHOBJ *pbo,
+    SURFOBJ  *psoDst,
+    SURFOBJ  *psoPattern,
+    SURFOBJ  *psoMask,
+    XLATEOBJ *pxlo,
+    ULONG    iHatch)
+{
+    EBRUSHOBJ *pebo;
+    HBITMAP hbmpRealize;
+    SURFOBJ *psoRealize;
+    POINTL ptlSrc = {0, 0};
+    RECTL rclDest;
+    ULONG lWidth;
+
+    /* Calculate width in bytes of the realized brush */
+    lWidth = DIB_GetDIBWidthBytes(psoPattern->sizlBitmap.cx,
+                                  BitsPerFormat(psoDst->iBitmapFormat));
+
+    /* Allocate a bitmap */
+    hbmpRealize = EngCreateBitmap(psoPattern->sizlBitmap,
+                                  lWidth,
+                                  psoDst->iBitmapFormat,
+                                  BMF_NOZEROINIT,
+                                  NULL);
+    if (!hbmpRealize)
+    {
+        return FALSE;
+    }
+
+    /* Lock the bitmap */
+    psoRealize = EngLockSurface(hbmpRealize);
+    if (!psoRealize)
+    {
+        EngDeleteSurface(hbmpRealize);
+        return FALSE;
+    }
+
+    /* Copy the bits to the new format bitmap */
+    rclDest.left = rclDest.top = 0;
+    rclDest.right = psoPattern->sizlBitmap.cx;
+    rclDest.bottom = psoPattern->sizlBitmap.cy;
+    EngCopyBits(psoRealize, psoPattern, NULL, pxlo, &rclDest, &ptlSrc);
+
+    /* Unlock the bitmap again */
+    EngUnlockSurface(psoRealize);
+
+    pebo = CONTAINING_RECORD(pbo, EBRUSHOBJ, BrushObject);
+    pebo->pengbrush = (PVOID)hbmpRealize;
+
+    return TRUE;
+}
+
+BOOL
+NTAPI
+EBRUSHOBJ_bRealizeBrush(EBRUSHOBJ *pebo, BOOL bCallDriver)
+{
+    BOOL bResult;
+    PFN_DrvRealizeBrush pfnRealzizeBrush = NULL;
+    PSURFACE psurfPattern, psurfMask;
+    PPDEVOBJ ppdev = NULL;
+    EXLATEOBJ exlo;
+
+    // FIXME: all EBRUSHOBJs need a surface, see EBRUSHOBJ_vInit
+    if (!pebo->psurfTrg)
+    {
+        DPRINT1("Pattern brush has no target surface!\n");
+        return FALSE;
+    }
+
+    ppdev = (PPDEVOBJ)pebo->psurfTrg->SurfObj.hdev;
+
+    // FIXME: all SURFACEs need a PDEV
+    if (ppdev && bCallDriver)
+        pfnRealzizeBrush = ppdev->DriverFunctions.RealizeBrush;
+
+    if (!pfnRealzizeBrush)
+        pfnRealzizeBrush = EngRealizeBrush;
+
+    psurfPattern = SURFACE_ShareLockSurface(pebo->pbrush->hbmPattern);
+    ASSERT(psurfPattern);
+
+    /* FIXME: implement mask */
+    psurfMask = NULL;
+
+    /* Initialize XLATEOBJ for the brush */
+    EXLATEOBJ_vInitBrushXlate(&exlo,
+                              pebo->pbrush,
+                              pebo->psurfTrg,
+                              pebo->crCurrentText,
+                              pebo->crCurrentBack);
+
+    /* Create the realization */
+    bResult = pfnRealzizeBrush(&pebo->BrushObject,
+                               &pebo->psurfTrg->SurfObj,
+                               &psurfPattern->SurfObj,
+                               psurfMask ? &psurfMask->SurfObj : NULL,
+                               &exlo.xlo,
+                               -1); // FIXME: what about hatch brushes?
+
+    /* Cleanup the XLATEOBJ */
+    EXLATEOBJ_vCleanup(&exlo);
+
+    /* Unlock surfaces */
+    if (psurfPattern)
+        SURFACE_ShareUnlockSurface(psurfPattern);
+    if (psurfMask)
+        SURFACE_ShareUnlockSurface(psurfMask);
+
+    return bResult;
 }
 
 PVOID
-APIENTRY
-BRUSHOBJ_pvAllocRbrush(IN BRUSHOBJ* BrushObj,
-                       IN ULONG ObjSize)
-{
-<<<<<<< HEAD
-    UNIMPLEMENTED;
-    return NULL;
-=======
+NTAPI
+EBRUSHOBJ_pvGetEngBrush(EBRUSHOBJ *pebo)
+{
+    BOOL bResult;
+
+    if (!pebo->pengbrush)
+    {
+        bResult = EBRUSHOBJ_bRealizeBrush(pebo, FALSE);
+        if (!bResult)
+        {
+            if (pebo->pengbrush)
+                EngDeleteSurface(pebo->pengbrush);
+            pebo->pengbrush = NULL;
+        }
+    }
+
+    return pebo->pengbrush;
+}
+
+
+/** Exported DDI functions ****************************************************/
+
+/*
+ * @implemented
+ */
+PVOID APIENTRY
+BRUSHOBJ_pvAllocRbrush(
+    IN BRUSHOBJ *pbo,
+    IN ULONG cj)
+{
     pbo->pvRbrush = EngAllocMem(0, cj, GDITAG_RBRUSH);
     return pbo->pvRbrush;
->>>>>>> 23e550f7
-}
-
-PVOID
-APIENTRY
-BRUSHOBJ_pvGetRbrush(IN BRUSHOBJ* BrushObj)
-{
-    UNIMPLEMENTED;
-    return NULL;
-}
-
-ULONG
-APIENTRY
-BRUSHOBJ_ulGetBrushColor(IN BRUSHOBJ* BrushObj)
-{
-    UNIMPLEMENTED;
-    return 0;
-}+}
+
+/*
+ * @implemented
+ */
+PVOID APIENTRY
+BRUSHOBJ_pvGetRbrush(
+    IN BRUSHOBJ *pbo)
+{
+    EBRUSHOBJ *pebo = CONTAINING_RECORD(pbo, EBRUSHOBJ, BrushObject);
+    BOOL bResult;
+
+    if (!pbo->pvRbrush)
+    {
+        bResult = EBRUSHOBJ_bRealizeBrush(pebo, TRUE);
+        if (!bResult)
+        {
+            if (pbo->pvRbrush)
+            {
+                EngFreeMem(pbo->pvRbrush);
+                pbo->pvRbrush = NULL;
+            }
+        }
+    }
+
+    return pbo->pvRbrush;
+}
+
+/*
+ * @implemented
+ */
+ULONG APIENTRY
+BRUSHOBJ_ulGetBrushColor(
+    IN BRUSHOBJ *pbo)
+{
+    EBRUSHOBJ *pebo = CONTAINING_RECORD(pbo, EBRUSHOBJ, BrushObject);
+    return pebo->ulRGBColor;
+}
+
+/*
+ * @unimplemented
+ */
+HANDLE APIENTRY
+BRUSHOBJ_hGetColorTransform(
+   IN BRUSHOBJ *Brush)
+{
+   UNIMPLEMENTED;
+   return NULL;
+}
+
+/*
+ * @unimplemented
+ */
+ULONG APIENTRY
+EngDitherColor(
+   IN HDEV hdev,
+   IN ULONG iMode,
+   IN ULONG rgb,
+   OUT ULONG *pul)
+{
+   return DCR_SOLID;
+}
+
+/* EOF */