/*
 * COPYRIGHT:       See COPYING in the top level directory
 * PROJECT:         ReactOS kernel
 * FILE:            ntoskrnl/mm/pool.c
 * PURPOSE:         Implements the kernel memory pool
 *
 * PROGRAMMERS:     David Welch (welch@mcmail.com)
 */

/* INCLUDES ****************************************************************/

#include <ntoskrnl.h>

#define NDEBUG
#include <debug.h>

extern ULONG MiNonPagedPoolLength;
extern ULONG MmTotalPagedPoolQuota;
extern ULONG MmTotalNonPagedPoolQuota;
extern MM_STATS MmStats;

/* FUNCTIONS ***************************************************************/

ULONG NTAPI
EiGetPagedPoolTag(IN PVOID Block);

ULONG NTAPI
EiGetNonPagedPoolTag(IN PVOID Block);

static PVOID NTAPI
EiAllocatePool(POOL_TYPE PoolType,
               ULONG NumberOfBytes,
               ULONG Tag,
               PVOID Caller)
{
   PVOID Block;
   PCHAR TagChars = (PCHAR)&Tag;

   if (Tag == 0)
       KeBugCheckEx(BAD_POOL_CALLER, 0x9b, PoolType, NumberOfBytes, (ULONG_PTR)Caller);
   if (Tag == TAG('B','I','G',0))
       KeBugCheckEx(BAD_POOL_CALLER, 0x9c, PoolType, NumberOfBytes, (ULONG_PTR)Caller);

#define IS_LETTER_OR_DIGIT(c) (((c) >= 'a' && (c) <= 'z') || ((c) >= 'A' && (c) <= 'Z') || ((c) >= '0' && (c) <= '9'))
   if (!IS_LETTER_OR_DIGIT(TagChars[0]) &&
       !IS_LETTER_OR_DIGIT(TagChars[1]) &&
       !IS_LETTER_OR_DIGIT(TagChars[2]) &&
       !IS_LETTER_OR_DIGIT(TagChars[3]))
       KeBugCheckEx(BAD_POOL_CALLER, 0x9d, Tag, PoolType, (ULONG_PTR)Caller);

    /* FIXME: Handle SESSION_POOL_MASK, VERIFIER_POOL_MASK, QUOTA_POOL_MASK */
    if (PoolType & PAGED_POOL_MASK)
    {
        if (KeGetCurrentIrql() > APC_LEVEL)
            KeBugCheckEx(BAD_POOL_CALLER, 0x08, KeGetCurrentIrql(), PoolType, Tag);
        Block = ExAllocatePagedPoolWithTag(PoolType, NumberOfBytes, Tag);
    }
    else
    {
        if (KeGetCurrentIrql() > DISPATCH_LEVEL)
            KeBugCheckEx(BAD_POOL_CALLER, 0x08, KeGetCurrentIrql(), PoolType, Tag);
        Block = ExAllocateNonPagedPoolWithTag(PoolType, NumberOfBytes, Tag, Caller);
    }

    if ((PoolType & MUST_SUCCEED_POOL_MASK) && !Block)
        KeBugCheckEx(BAD_POOL_CALLER, 0x9a, PoolType, NumberOfBytes, Tag);
    return Block;
}

/*
 * @implemented
 */
<<<<<<< HEAD
PVOID STDCALL
ExAllocatePool (POOL_TYPE PoolType, SIZE_T NumberOfBytes)
=======
PVOID NTAPI
ExAllocatePool (POOL_TYPE PoolType, ULONG NumberOfBytes)
>>>>>>> ea4870e5
/*
 * FUNCTION: Allocates pool memory of a specified type and returns a pointer
 * to the allocated block. This routine is used for general purpose allocation
 * of memory
 * ARGUMENTS:
 *        PoolType
 *               Specifies the type of memory to allocate which can be one
 *               of the following:
 *
 *               NonPagedPool
 *               NonPagedPoolMustSucceed
 *               NonPagedPoolCacheAligned
 *               NonPagedPoolCacheAlignedMustS
 *               PagedPool
 *               PagedPoolCacheAligned
 *
 *        NumberOfBytes
 *               Specifies the number of bytes to allocate
 * RETURNS: The allocated block on success
 *          NULL on failure
 */
{
   PVOID Block;

#if defined(__GNUC__)

   Block = EiAllocatePool(PoolType,
                          NumberOfBytes,
                          TAG_NONE,
                          (PVOID)__builtin_return_address(0));
#elif defined(_MSC_VER)

   Block = EiAllocatePool(PoolType,
                          NumberOfBytes,
                          TAG_NONE,
                          &ExAllocatePool);
#else
#error Unknown compiler
#endif

   return(Block);
}


/*
 * @implemented
 */
<<<<<<< HEAD
PVOID STDCALL
ExAllocatePoolWithTag (POOL_TYPE PoolType, SIZE_T NumberOfBytes, ULONG Tag)
=======
PVOID NTAPI
ExAllocatePoolWithTag (POOL_TYPE PoolType, ULONG NumberOfBytes, ULONG Tag)
>>>>>>> ea4870e5
{
   PVOID Block;

#if defined(__GNUC__)

   Block = EiAllocatePool(PoolType,
                          NumberOfBytes,
                          Tag,
                          (PVOID)__builtin_return_address(0));
#elif defined(_MSC_VER)

   Block = EiAllocatePool(PoolType,
                          NumberOfBytes,
                          Tag,
                          &ExAllocatePoolWithTag);
#else
#error Unknown compiler
#endif

   return(Block);
}


/*
 * @implemented
 */
<<<<<<< HEAD
PVOID STDCALL
ExAllocatePoolWithQuota (POOL_TYPE PoolType, SIZE_T NumberOfBytes)
=======
PVOID NTAPI
ExAllocatePoolWithQuota (POOL_TYPE PoolType, ULONG NumberOfBytes)
>>>>>>> ea4870e5
{
   return(ExAllocatePoolWithQuotaTag(PoolType, NumberOfBytes, TAG_NONE));
}

/*
 * @implemented
 */
PVOID
NTAPI
ExAllocatePoolWithTagPriority(
    IN POOL_TYPE PoolType,
    IN SIZE_T NumberOfBytes,
    IN ULONG Tag,
    IN EX_POOL_PRIORITY Priority
    )
{
    /* Check if this is one of the "Special" Flags, used by the Verifier */
    if (Priority & 8) {
        /* Check if this is a xxSpecialUnderrun */
        if (Priority & 1) {
            return MiAllocateSpecialPool(PoolType, NumberOfBytes, Tag, 1);
        } else { /* xxSpecialOverrun */
            return MiAllocateSpecialPool(PoolType, NumberOfBytes, Tag, 0);
        }
    }

    /* FIXME: Do Ressource Checking Based on Priority and fail if resources too low*/

    /* Do the allocation */
    return ExAllocatePoolWithTag(PoolType, NumberOfBytes, Tag);
}

/*
 * @implemented
 */
PVOID
NTAPI
ExAllocatePoolWithQuotaTag (IN POOL_TYPE PoolType,
                            IN SIZE_T NumberOfBytes,
                            IN ULONG Tag)
{
    PEPROCESS Process;
    PVOID Block;

    /* Allocate the Pool First */
    Block = EiAllocatePool(PoolType,
                           NumberOfBytes,
                           Tag,
                           &ExAllocatePoolWithQuotaTag);

    /* "Quota is not charged to the thread for allocations >= PAGE_SIZE" - OSR Docs */
    if (!(NumberOfBytes >= PAGE_SIZE))
    {
        /* Get the Current Process */
        Process = PsGetCurrentProcess();

        /* PsChargePoolQuota returns an exception, so this needs SEH */
        _SEH2_TRY
        {
            /* FIXME: Is there a way to get the actual Pool size allocated from the pool header? */
            PsChargePoolQuota(Process,
                              PoolType & PAGED_POOL_MASK,
                              NumberOfBytes);
        }
        _SEH2_EXCEPT((ExFreePool(Block), EXCEPTION_CONTINUE_SEARCH))
        {
            /* Quota Exceeded and the caller had no SEH! */
            KeBugCheck(STATUS_QUOTA_EXCEEDED);
        }
        _SEH2_END;
    }

    /* Return the allocated block */
    return Block;
}

/*
 * @implemented
 */
#undef ExFreePool
VOID NTAPI
ExFreePool(IN PVOID Block)
{
    if (Block >= MmPagedPoolBase && (char*)Block < ((char*)MmPagedPoolBase + MmPagedPoolSize))
    {
        if (KeGetCurrentIrql() > APC_LEVEL)
            KeBugCheckEx(BAD_POOL_CALLER, 0x09, KeGetCurrentIrql(), PagedPool, (ULONG_PTR)Block);
        ExFreePagedPool(Block);
    }
    else
    {
        if (KeGetCurrentIrql() > DISPATCH_LEVEL)
            KeBugCheckEx(BAD_POOL_CALLER, 0x09, KeGetCurrentIrql(), NonPagedPool, (ULONG_PTR)Block);
        ExFreeNonPagedPool(Block);
    }
}

/*
 * @implemented
 */
VOID NTAPI
ExFreePoolWithTag(IN PVOID Block, IN ULONG Tag)
{
    ULONG BlockTag;

    if (Block >= MmPagedPoolBase && (char*)Block < ((char*)MmPagedPoolBase + MmPagedPoolSize))
        BlockTag = EiGetPagedPoolTag(Block);
    else
        BlockTag = EiGetNonPagedPoolTag(Block);

    if (BlockTag != Tag)
        KeBugCheckEx(BAD_POOL_CALLER, 0x0a, (ULONG_PTR)Block, BlockTag, Tag);

    ExFreePool(Block);
}

/*
 * @unimplemented
 */
SIZE_T
NTAPI
ExQueryPoolBlockSize (
    IN PVOID PoolBlock,
    OUT PBOOLEAN QuotaCharged
    )
{
	UNIMPLEMENTED;
	return FALSE;
}

/*
 * @unimplemented
 */
PVOID
NTAPI
MmAllocateMappingAddress (
     IN SIZE_T NumberOfBytes,
     IN ULONG PoolTag
     )
{
	UNIMPLEMENTED;
	return 0;
}


/*
 * @unimplemented
 */
VOID
NTAPI
MmFreeMappingAddress (
     IN PVOID BaseAddress,
     IN ULONG PoolTag
     )
{
	UNIMPLEMENTED;
}

BOOLEAN
NTAPI
MiRaisePoolQuota(
    IN POOL_TYPE PoolType,
    IN ULONG CurrentMaxQuota,
    OUT PULONG NewMaxQuota
    )
{
    /* Different quota raises depending on the type (64K vs 512K) */
    if (PoolType == PagedPool) {

        /* Make sure that 4MB is still left */
        if ((MM_PAGED_POOL_SIZE >> 12) < ((MmPagedPoolSize + 4194304) >> 12)) {
            return FALSE;
        }

        /* Increase Paged Pool Quota by 512K */
        MmTotalPagedPoolQuota += 524288;
        *NewMaxQuota = CurrentMaxQuota + 524288;
        return TRUE;

    } else { /* Nonpaged Pool */

        /* Check if we still have 200 pages free*/
        if (MmStats.NrFreePages < 200) return FALSE;

        /* Check that 4MB is still left */
        if ((MM_NONPAGED_POOL_SIZE >> 12) < ((MiNonPagedPoolLength + 4194304) >> 12)) {
            return FALSE;
        }

        /* Increase Non Paged Pool Quota by 64K */
        MmTotalNonPagedPoolQuota += 65536;
        *NewMaxQuota = CurrentMaxQuota + 65536;
        return TRUE;
    }
}

/* EOF */<|MERGE_RESOLUTION|>--- conflicted
+++ resolved
@@ -70,13 +70,8 @@
 /*
  * @implemented
  */
-<<<<<<< HEAD
-PVOID STDCALL
+PVOID NTAPI
 ExAllocatePool (POOL_TYPE PoolType, SIZE_T NumberOfBytes)
-=======
-PVOID NTAPI
-ExAllocatePool (POOL_TYPE PoolType, ULONG NumberOfBytes)
->>>>>>> ea4870e5
 /*
  * FUNCTION: Allocates pool memory of a specified type and returns a pointer
  * to the allocated block. This routine is used for general purpose allocation
@@ -124,13 +119,8 @@
 /*
  * @implemented
  */
-<<<<<<< HEAD
-PVOID STDCALL
+PVOID NTAPI
 ExAllocatePoolWithTag (POOL_TYPE PoolType, SIZE_T NumberOfBytes, ULONG Tag)
-=======
-PVOID NTAPI
-ExAllocatePoolWithTag (POOL_TYPE PoolType, ULONG NumberOfBytes, ULONG Tag)
->>>>>>> ea4870e5
 {
    PVOID Block;
 
@@ -157,13 +147,8 @@
 /*
  * @implemented
  */
-<<<<<<< HEAD
-PVOID STDCALL
+PVOID NTAPI
 ExAllocatePoolWithQuota (POOL_TYPE PoolType, SIZE_T NumberOfBytes)
-=======
-PVOID NTAPI
-ExAllocatePoolWithQuota (POOL_TYPE PoolType, ULONG NumberOfBytes)
->>>>>>> ea4870e5
 {
    return(ExAllocatePoolWithQuotaTag(PoolType, NumberOfBytes, TAG_NONE));
 }
