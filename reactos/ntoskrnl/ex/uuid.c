/*
 * COPYRIGHT:       See COPYING in the top level directory
 * PROJECT:         ReactOS kernel
 * FILE:            ntoskrnl/ex/uuid.c
 * PURPOSE:         UUID generator
 *
 * PROGRAMMERS:     Eric Kohl
                    Thomas Weidenmueller
 */

/* INCLUDES *****************************************************************/

#include <ntoskrnl.h>
#define NDEBUG
#include <debug.h>

#define SEED_BUFFER_SIZE 6

/* Number of 100ns ticks per clock tick. To be safe, assume that the clock
   resolution is at least 1000 * 100 * (1/1000000) = 1/10 of a second */
#define TICKS_PER_CLOCK_TICK 1000
#define SECSPERDAY  86400
#define TICKSPERSEC 10000000

/* UUID system time starts at October 15, 1582 */
#define SECS_15_OCT_1582_TO_1601  ((17 + 30 + 31 + 365 * 18 + 5) * SECSPERDAY)
#define TICKS_15_OCT_1582_TO_1601 ((ULONGLONG)SECS_15_OCT_1582_TO_1601 * TICKSPERSEC)

#if defined (ALLOC_PRAGMA)
#pragma alloc_text(INIT, ExpInitUuids)
#endif


/* GLOBALS ****************************************************************/

static FAST_MUTEX UuidMutex;
static ULARGE_INTEGER UuidLastTime;
static ULONG UuidSequence;
static BOOLEAN UuidSequenceInitialized = FALSE;
static BOOLEAN UuidSequenceChanged = FALSE;
static UCHAR UuidSeed[SEED_BUFFER_SIZE];
static ULONG UuidCount;
static LARGE_INTEGER LuidIncrement;
static LARGE_INTEGER LuidValue;

/* FUNCTIONS ****************************************************************/

VOID
INIT_FUNCTION
NTAPI
ExpInitUuids(VOID)
{
    ExInitializeFastMutex(&UuidMutex);

    KeQuerySystemTime((PLARGE_INTEGER)&UuidLastTime);
    UuidLastTime.QuadPart += TICKS_15_OCT_1582_TO_1601;

    UuidCount = TICKS_PER_CLOCK_TICK;
    RtlZeroMemory(UuidSeed, SEED_BUFFER_SIZE);
}


#define VALUE_BUFFER_SIZE 256

static NTSTATUS
ExpLoadUuidSequence(PULONG Sequence)
{
    UCHAR ValueBuffer[VALUE_BUFFER_SIZE];
    PKEY_VALUE_PARTIAL_INFORMATION ValueInfo;
    OBJECT_ATTRIBUTES ObjectAttributes;
    UNICODE_STRING Name;
    HANDLE KeyHandle;
    ULONG ValueLength;
    NTSTATUS Status;

    RtlInitUnicodeString(&Name,
        L"\\Registry\\Machine\\Software\\Microsoft\\Rpc");
    InitializeObjectAttributes(&ObjectAttributes,
                               &Name,
                               OBJ_CASE_INSENSITIVE,
                               NULL,
                               NULL);
    Status = ZwOpenKey(&KeyHandle,
                       KEY_QUERY_VALUE,
                       &ObjectAttributes);
    if (!NT_SUCCESS(Status))
    {
        DPRINT("ZwOpenKey() failed (Status %lx)\n", Status);
        return Status;
    }

    RtlInitUnicodeString(&Name, L"UuidSequenceNumber");

    ValueInfo = (PKEY_VALUE_PARTIAL_INFORMATION)ValueBuffer;
    Status = ZwQueryValueKey(KeyHandle,
                             &Name,
                             KeyValuePartialInformation,
                             ValueBuffer,
                             VALUE_BUFFER_SIZE,
                             &ValueLength);
    ZwClose(KeyHandle);
    if (!NT_SUCCESS(Status))
    {
        DPRINT("ZwQueryValueKey() failed (Status %lx)\n", Status);
        return Status;
    }

    *Sequence = *((PULONG)ValueInfo->Data);

    DPRINT("Loaded sequence %lx\n", *Sequence);

    return STATUS_SUCCESS;
}
#undef VALUE_BUFFER_SIZE


static NTSTATUS
ExpSaveUuidSequence(PULONG Sequence)
{
    OBJECT_ATTRIBUTES ObjectAttributes;
    UNICODE_STRING Name;
    HANDLE KeyHandle;
    NTSTATUS Status;

    RtlInitUnicodeString(&Name,
        L"\\Registry\\Machine\\Software\\Microsoft\\Rpc");
    InitializeObjectAttributes(&ObjectAttributes,
                               &Name,
                               OBJ_CASE_INSENSITIVE,
                               NULL,
                               NULL);
    Status = ZwOpenKey(&KeyHandle,
                       KEY_SET_VALUE,
                       &ObjectAttributes);
    if (!NT_SUCCESS(Status))
    {
        DPRINT("ZwOpenKey() failed (Status %lx)\n", Status);
        return Status;
    }

    RtlInitUnicodeString(&Name, L"UuidSequenceNumber");
    Status = ZwSetValueKey(KeyHandle,
                           &Name,
                           0,
                           REG_DWORD,
                           Sequence,
                           sizeof(ULONG));
    ZwClose(KeyHandle);
    if (!NT_SUCCESS(Status))
    {
        DPRINT("ZwSetValueKey() failed (Status %lx)\n", Status);
    }

    return Status;
}


static VOID
ExpGetRandomUuidSequence(PULONG Sequence)
{
    LARGE_INTEGER Counter;
    LARGE_INTEGER Frequency;
    ULONG Value;

    Counter = KeQueryPerformanceCounter(&Frequency);
    Value = Counter.u.LowPart ^ Counter.u.HighPart;

    *Sequence = *Sequence ^ Value;

    DPRINT("Sequence %lx\n", *Sequence);
}


static NTSTATUS
ExpCreateUuids(PULARGE_INTEGER Time,
               PULONG Range,
               PULONG Sequence)
{
    /*
    * Generate time element of the UUID. Account for going faster
    * than our clock as well as the clock going backwards.
    */
    while (1)
    {
        KeQuerySystemTime((PLARGE_INTEGER)Time);
        Time->QuadPart += TICKS_15_OCT_1582_TO_1601;

        if (Time->QuadPart > UuidLastTime.QuadPart)
        {
            UuidCount = 0;
            break;
        }

        if (Time->QuadPart < UuidLastTime.QuadPart)
        {
            (*Sequence)++;
            UuidSequenceChanged = TRUE;
            UuidCount = 0;
            break;
        }

        if (UuidCount < TICKS_PER_CLOCK_TICK)
        {
            UuidCount++;
            break;
        }
    }

    UuidLastTime.QuadPart = Time->QuadPart;
    Time->QuadPart += UuidCount;

    *Range = 10000; /* What does this mean? Ticks per millisecond?*/

    return STATUS_SUCCESS;
}

VOID
INIT_FUNCTION
NTAPI
ExpInitLuid(VOID)
{
    LUID DummyLuidValue = SYSTEM_LUID;

    LuidValue.u.HighPart = DummyLuidValue.HighPart;
    LuidValue.u.LowPart = DummyLuidValue.LowPart;
    LuidIncrement.QuadPart = 1;
}


NTSTATUS
NTAPI
ExpAllocateLocallyUniqueId(OUT LUID *LocallyUniqueId)
{
    LARGE_INTEGER NewLuid, PrevLuid;

    /* atomically increment the luid */
    do
    {
        PrevLuid = LuidValue;
        NewLuid = RtlLargeIntegerAdd(PrevLuid,
                                     LuidIncrement);
<<<<<<< HEAD
    } while(InterlockedCompareExchange64(&LuidValue.QuadPart,
                                         NewLuid.QuadPart,
                                         PrevLuid.QuadPart) != PrevLuid.QuadPart);
=======
    } while(ExInterlockedCompareExchange64(&LuidValue.QuadPart,
                                           &NewLuid.QuadPart,
                                           &PrevLuid.QuadPart,
                                           NULL) != PrevLuid.QuadPart);
>>>>>>> 6182f013

    LocallyUniqueId->LowPart = NewLuid.u.LowPart;
    LocallyUniqueId->HighPart = NewLuid.u.HighPart;

    return STATUS_SUCCESS;
}


/*
 * @implemented
 */
NTSTATUS NTAPI
NtAllocateLocallyUniqueId(OUT LUID *LocallyUniqueId)
{
    LUID NewLuid;
    KPROCESSOR_MODE PreviousMode;
    NTSTATUS Status = STATUS_SUCCESS;

    PAGED_CODE();

    PreviousMode = ExGetPreviousMode();

    if(PreviousMode != KernelMode)
    {
        _SEH2_TRY
        {
            ProbeForWrite(LocallyUniqueId,
                          sizeof(LUID),
                          sizeof(ULONG));
        }
        _SEH2_EXCEPT(EXCEPTION_EXECUTE_HANDLER)
        {
            Status = _SEH2_GetExceptionCode();
        }
        _SEH2_END;

        if(!NT_SUCCESS(Status))
        {
            return Status;
        }
    }

    Status = ExpAllocateLocallyUniqueId(&NewLuid);

    _SEH2_TRY
    {
        *LocallyUniqueId = NewLuid;
    }
    _SEH2_EXCEPT(EXCEPTION_EXECUTE_HANDLER)
    {
        Status = _SEH2_GetExceptionCode();
    }
    _SEH2_END;

    return Status;
}

/*
 * @unimplemented
 */
NTSTATUS
NTAPI
ExUuidCreate(OUT UUID *Uuid)
{
    UNIMPLEMENTED;
    return FALSE;
}

/*
 * @unimplemented
 */
NTSTATUS
NTAPI
NtAllocateUuids(OUT PULARGE_INTEGER Time,
                OUT PULONG Range,
                OUT PULONG Sequence,
                OUT PUCHAR Seed)
{
    ULARGE_INTEGER IntTime;
    ULONG IntRange;
    NTSTATUS Status;

    PAGED_CODE();

    ExAcquireFastMutex(&UuidMutex);

    if (!UuidSequenceInitialized)
    {
        Status = ExpLoadUuidSequence(&UuidSequence);
        if (NT_SUCCESS(Status))
        {
            UuidSequence++;
        }
        else
        {
            ExpGetRandomUuidSequence(&UuidSequence);
        }

        UuidSequenceInitialized = TRUE;
        UuidSequenceChanged = TRUE;
    }

    Status = ExpCreateUuids(&IntTime,
                            &IntRange,
                            &UuidSequence);
    if (!NT_SUCCESS(Status))
    {
        ExReleaseFastMutex(&UuidMutex);
        return Status;
    }

    if (UuidSequenceChanged)
    {
        Status = ExpSaveUuidSequence(&UuidSequence);
        if (NT_SUCCESS(Status))
            UuidSequenceChanged = FALSE;
    }

    ExReleaseFastMutex(&UuidMutex);

    Time->QuadPart = IntTime.QuadPart;
    *Range = IntRange;
    *Sequence = UuidSequence;

    RtlCopyMemory(Seed,
                  UuidSeed,
                  SEED_BUFFER_SIZE);

    return STATUS_SUCCESS;
}


/*
 * @implemented
 */
NTSTATUS
NTAPI
NtSetUuidSeed(IN PUCHAR Seed)
{
    PAGED_CODE();

    RtlCopyMemory(UuidSeed,
                  Seed,
                  SEED_BUFFER_SIZE);
    return STATUS_SUCCESS;
}

/* EOF */<|MERGE_RESOLUTION|>--- conflicted
+++ resolved
@@ -239,16 +239,10 @@
         PrevLuid = LuidValue;
         NewLuid = RtlLargeIntegerAdd(PrevLuid,
                                      LuidIncrement);
-<<<<<<< HEAD
-    } while(InterlockedCompareExchange64(&LuidValue.QuadPart,
-                                         NewLuid.QuadPart,
-                                         PrevLuid.QuadPart) != PrevLuid.QuadPart);
-=======
     } while(ExInterlockedCompareExchange64(&LuidValue.QuadPart,
                                            &NewLuid.QuadPart,
                                            &PrevLuid.QuadPart,
                                            NULL) != PrevLuid.QuadPart);
->>>>>>> 6182f013
 
     LocallyUniqueId->LowPart = NewLuid.u.LowPart;
     LocallyUniqueId->HighPart = NewLuid.u.HighPart;
