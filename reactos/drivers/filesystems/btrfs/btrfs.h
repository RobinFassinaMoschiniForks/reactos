--- conflicted
+++ resolved
@@ -37,12 +37,9 @@
 #define TYPE_DEV_EXTENT        0xCC
 #define TYPE_DEV_ITEM          0xD8
 #define TYPE_CHUNK_ITEM        0xE4
-<<<<<<< HEAD
-=======
 #define TYPE_TEMP_ITEM         0xF8
 #define TYPE_DEV_STATS         0xF9
 #define TYPE_SUBVOL_UUID       0xFB
->>>>>>> 3f81e26f
 
 #define BTRFS_ROOT_ROOT         1
 #define BTRFS_ROOT_EXTENT       2
@@ -50,6 +47,8 @@
 #define BTRFS_ROOT_DEVTREE      4
 #define BTRFS_ROOT_FSTREE       5
 #define BTRFS_ROOT_CHECKSUM     7
+#define BTRFS_ROOT_UUID         9
+#define BTRFS_ROOT_DATA_RELOC   0xFFFFFFFFFFFFFFF7
 
 #define BTRFS_COMPRESSION_NONE  0
 #define BTRFS_COMPRESSION_ZLIB  1
@@ -105,6 +104,8 @@
 #define BTRFS_INCOMPAT_FLAGS_SKINNY_METADATA    0x0100
 #define BTRFS_INCOMPAT_FLAGS_NO_HOLES           0x0200
 
+#define BTRFS_SUPERBLOCK_FLAGS_SEEDING   0x100000000
+
 #pragma pack(push, 1)
 
 typedef struct {
@@ -117,8 +118,9 @@
     UINT64 offset;
 } KEY;
 
+#define HEADER_FLAG_WRITTEN         0x000000000000001
+#define HEADER_FLAG_SHARED_BACKREF  0x000000000000002
 #define HEADER_FLAG_MIXED_BACKREF   0x100000000000000
-#define HEADER_FLAG_SHARED_BACKREF  0x000000000000002
 
 typedef struct {
     UINT8 csum[32];
@@ -162,6 +164,33 @@
 } DEV_ITEM;
 
 #define SYS_CHUNK_ARRAY_SIZE 0x800
+#define BTRFS_NUM_BACKUP_ROOTS 4
+
+typedef struct {
+    UINT64 root_tree_addr;
+    UINT64 root_tree_generation;
+    UINT64 chunk_tree_addr;
+    UINT64 chunk_tree_generation;
+    UINT64 extent_tree_addr;
+    UINT64 extent_tree_generation;
+    UINT64 fs_tree_addr;
+    UINT64 fs_tree_generation;
+    UINT64 dev_root_addr;
+    UINT64 dev_root_generation;
+    UINT64 csum_root_addr;
+    UINT64 csum_root_generation;
+    UINT64 total_bytes;
+    UINT64 bytes_used;
+    UINT64 num_devices;
+    UINT64 reserved[4];
+    UINT8 root_level;
+    UINT8 chunk_root_level;
+    UINT8 extent_root_level;
+    UINT8 fs_root_level;
+    UINT8 dev_root_level;
+    UINT8 csum_root_level;
+    UINT8 reserved2[10];
+} superblock_backup;
 
 typedef struct {
     UINT8 checksum[32];
@@ -197,8 +226,8 @@
     UINT64 uuid_tree_generation;
     UINT64 reserved[30];
     UINT8 sys_chunk_array[SYS_CHUNK_ARRAY_SIZE];
-//     struct btrfs_root_backup super_roots[BTRFS_NUM_BACKUP_ROOTS];
-    UINT8 reserved2[1237];
+    superblock_backup backup[BTRFS_NUM_BACKUP_ROOTS];
+    UINT8 reserved2[565];
 } superblock;
 
 #define BTRFS_TYPE_UNKNOWN   0
@@ -332,6 +361,11 @@
 } EXTENT_ITEM;
 
 typedef struct {
+    KEY firstitem;
+    UINT8 level;
+} EXTENT_ITEM2;
+
+typedef struct {
     UINT32 refcount;
 } EXTENT_ITEM_V0;
 
@@ -362,7 +396,7 @@
     UINT64 root;
     UINT64 gen;
     UINT64 objid;
-    UINT64 count;
+    UINT32 count;
 } EXTENT_REF_V0;
 
 typedef struct {
