--- conflicted
+++ resolved
@@ -36,6 +36,7 @@
 #ifdef __REACTOS__
 #include <rtlfuncs.h>
 #include <iotypes.h>
+#include <pseh/pseh2.h>
 #endif /* __REACTOS__ */
 //#include <windows.h>
 #include <windef.h>
@@ -43,13 +44,15 @@
 #include <stdio.h>
 #include <stdarg.h>
 #include <stddef.h>
+#include <emmintrin.h>
 #include "btrfs.h"
 #include "btrfsioctl.h"
 
 #ifdef _DEBUG
-// #define DEBUG_TREE_REFCOUNTS
 // #define DEBUG_FCB_REFCOUNTS
 // #define DEBUG_LONG_MESSAGES
+// #define DEBUG_FLUSH_TIMES
+// #define DEBUG_STATS
 #define DEBUG_PARANOID
 #endif
 
@@ -57,6 +60,7 @@
 #define BTRFS_NODE_TYPE_FCB 0x2296
 
 #define ALLOC_TAG 0x7442484D //'MHBt'
+#define ALLOC_TAG_ZLIB 0x7A42484D //'MHBz'
 
 #define STDCALL __stdcall
 
@@ -69,7 +73,18 @@
 #define EA_DOSATTRIB "user.DOSATTRIB"
 #define EA_DOSATTRIB_HASH 0x914f9939
 
-#define READ_AHEAD_GRANULARITY 0x10000 // 64 KB
+#define EA_REPARSE "system.reparse"
+#define EA_REPARSE_HASH 0x786f6167
+
+#define EA_EA "user.EA"
+#define EA_EA_HASH 0x8270dd43
+
+#define MAX_EXTENT_SIZE 0x8000000 // 128 MB
+#define COMPRESSED_EXTENT_SIZE 0x20000 // 128 KB
+
+#define READ_AHEAD_GRANULARITY COMPRESSED_EXTENT_SIZE // really ought to be a multiple of COMPRESSED_EXTENT_SIZE
+
+#define IO_REPARSE_TAG_LXSS_SYMLINK 0xa000001d // undocumented?
 
 #ifdef _MSC_VER
 #define try __try
@@ -83,14 +98,16 @@
 
 // #pragma pack(push, 1)
 
-struct device_extension;
-
-typedef struct {
-    PDEVICE_OBJECT devobj;
+struct _device_extension;
+
+typedef struct {
     BTRFS_UUID fsuuid;
     BTRFS_UUID devuuid;
     UINT64 devnum;
     UNICODE_STRING devpath;
+    UINT64 length;
+    UINT64 gen1, gen2;
+    BOOL seeding;
     BOOL processed;
     DWORD disk_num;
     DWORD part_num;
@@ -108,16 +125,11 @@
     SECTION_OBJECT_POINTERS segment_object;
     ERESOURCE resource;
     ERESOURCE paging_resource;
-<<<<<<< HEAD
-=======
     ERESOURCE dir_children_lock;
->>>>>>> 3f81e26f
 } fcb_nonpaged;
 
 struct _root;
 
-<<<<<<< HEAD
-=======
 typedef struct {
     UINT64 offset;
     EXTENT_DATA* data;
@@ -155,34 +167,21 @@
     LIST_ENTRY list_entry_hash_uc;
 } dir_child;
 
->>>>>>> 3f81e26f
 typedef struct _fcb {
     FSRTL_ADVANCED_FCB_HEADER Header;
     struct _fcb_nonpaged* nonpaged;
     LONG refcount;
-    LONG open_count;
-    UNICODE_STRING filepart;
-    ANSI_STRING utf8;
     struct _device_extension* Vcb;
-    struct _fcb* par;
-    struct _fcb* prev;
-    struct _fcb* next;
     struct _root* subvol;
-    LIST_ENTRY children;
     UINT64 inode;
     UINT8 type;
-    BOOL delete_on_close;
     INODE_ITEM inode_item;
-    UNICODE_STRING full_filename;
-    ULONG name_offset;
     SECURITY_DESCRIPTOR* sd;
     FILE_LOCK lock;
     BOOL deleted;
     PKTHREAD lazy_writer_thread;
     ULONG atts;
     SHARE_ACCESS share_access;
-<<<<<<< HEAD
-=======
     WCHAR* debug_desc;
     LIST_ENTRY extents;
     UINT64 last_dir_index;
@@ -206,18 +205,17 @@
     BOOL reparse_xattr_changed;
     BOOL ea_changed;
     BOOL created;
->>>>>>> 3f81e26f
     
     BOOL ads;
-    UINT32 adssize;
     UINT32 adshash;
+    ULONG adsmaxlen;
     ANSI_STRING adsxattr;
-    
-    LIST_ENTRY list_entry;
+    ANSI_STRING adsdata;
+    
+    LIST_ENTRY list_entry;
+    LIST_ENTRY list_entry_all;
 } fcb;
 
-<<<<<<< HEAD
-=======
 typedef struct {
     fcb* fcb;
     LIST_ENTRY list_entry;
@@ -255,7 +253,6 @@
     LIST_ENTRY list_entry;
 } dirty_fileref;
 
->>>>>>> 3f81e26f
 typedef struct _ccb {
     USHORT NodeType;
     CSHORT NodeSize;
@@ -266,8 +263,6 @@
     UNICODE_STRING query_string;
     BOOL has_wildcard;
     BOOL specific_file;
-<<<<<<< HEAD
-=======
     BOOL manage_volume_privilege;
     BOOL allow_extended_dasd_io;
     ACCESS_MASK access;
@@ -279,7 +274,6 @@
     BOOL user_set_access_time;
     BOOL user_set_write_time;
     BOOL user_set_change_time;
->>>>>>> 3f81e26f
 } ccb;
 
 // typedef struct _log_to_phys {
@@ -336,11 +330,7 @@
 //     UINT64 address;
 //     UINT8 level;
     tree_header header;
-<<<<<<< HEAD
-    LONG refcount;
-=======
     UINT32 hash;
->>>>>>> 3f81e26f
     BOOL has_address;
     UINT32 size;
     struct _device_extension* Vcb;
@@ -353,12 +343,8 @@
     LIST_ENTRY list_entry_hash;
     UINT64 new_address;
     BOOL has_new_address;
-<<<<<<< HEAD
-    UINT64 flags;
-=======
     BOOL updated_extents;
     BOOL write;
->>>>>>> 3f81e26f
 } tree;
 
 typedef struct {
@@ -368,17 +354,15 @@
 
 typedef struct _root {
     UINT64 id;
+    LONGLONG lastinode; // signed so we can use InterlockedIncrement64
     tree_holder treeholder;
     root_nonpaged* nonpaged;
-    UINT64 lastinode;
     ROOT_ITEM root_item;
-    
-    struct _root* prev;
-    struct _root* next;
+    UNICODE_STRING path;
+    LIST_ENTRY fcbs;
+    LIST_ENTRY list_entry;
 } root;
 
-<<<<<<< HEAD
-=======
 enum batch_operation {
     Batch_Insert,
     Batch_Delete,
@@ -406,48 +390,26 @@
     LIST_ENTRY list_entry;
 } batch_root;
 
->>>>>>> 3f81e26f
 typedef struct {
     tree* tree;
     tree_data* item;
 } traverse_ptr;
-
-typedef struct _tree_cache {
-    tree* tree;
-    BOOL write;
-    LIST_ENTRY list_entry;
-} tree_cache;
 
 typedef struct _root_cache {
     root* root;
     struct _root_cache* next;
 } root_cache;
 
-#define SPACE_TYPE_FREE     0
-#define SPACE_TYPE_USED     1
-#define SPACE_TYPE_DELETING 2
-#define SPACE_TYPE_WRITING  3
-
-typedef struct {
-    UINT64 offset;
-    UINT64 size;
-    UINT8 type;
-    LIST_ENTRY list_entry;
-} space;
-
 typedef struct {
     UINT64 address;
     UINT64 size;
-    BOOL provisional;
-    LIST_ENTRY listentry;
-} disk_hole;
+    LIST_ENTRY list_entry;
+    LIST_ENTRY list_entry_size;
+} space;
 
 typedef struct {
     PDEVICE_OBJECT devobj;
     DEV_ITEM devitem;
-<<<<<<< HEAD
-    LIST_ENTRY disk_holes;
-=======
     BOOL removable;
     BOOL seeding;
     BOOL readonly;
@@ -460,8 +422,14 @@
     ULONG part_num;
     LIST_ENTRY space;
     LIST_ENTRY list_entry;
->>>>>>> 3f81e26f
 } device;
+
+typedef struct {
+    UINT64 start;
+    UINT64 length;
+    PETHREAD thread;
+    LIST_ENTRY list_entry;
+} range_lock;
 
 typedef struct {
     CHUNK_ITEM* chunk_item;
@@ -469,12 +437,9 @@
     UINT64 offset;
     UINT64 used;
     UINT32 oldused;
-    BOOL space_changed;
     device** devices;
+    fcb* cache;
     LIST_ENTRY space;
-<<<<<<< HEAD
-    LIST_ENTRY list_entry;
-=======
     LIST_ENTRY space_size;
     LIST_ENTRY deleting;
     LIST_ENTRY changed_extents;
@@ -492,8 +457,31 @@
     LIST_ENTRY list_entry;
     LIST_ENTRY list_entry_changed;
     LIST_ENTRY list_entry_balance;
->>>>>>> 3f81e26f
 } chunk;
+
+typedef struct {
+    UINT64 address;
+    UINT64 size;
+    UINT64 old_size;
+    UINT64 count;
+    UINT64 old_count;
+    BOOL no_csum;
+    BOOL superseded;
+    LIST_ENTRY refs;
+    LIST_ENTRY old_refs;
+    LIST_ENTRY list_entry;
+} changed_extent;
+
+typedef struct {
+    UINT8 type;
+    
+    union {
+        EXTENT_DATA_REF edr;
+        SHARED_DATA_REF sdr;
+    };
+    
+    LIST_ENTRY list_entry;
+} changed_extent_ref;
 
 typedef struct {
     KEY key;
@@ -502,10 +490,6 @@
     LIST_ENTRY list_entry;
 } sys_chunk;
 
-<<<<<<< HEAD
-typedef struct _device_extension {
-    device* devices;
-=======
 typedef struct {
     UINT8* data;
     UINT32* csum;
@@ -595,19 +579,10 @@
     debug_stats stats;
 #endif
     UINT64 devices_loaded;
->>>>>>> 3f81e26f
 //     DISK_GEOMETRY geometry;
-    UINT64 length;
     superblock superblock;
 //     WCHAR label[MAX_LABEL_SIZE];
     BOOL readonly;
-<<<<<<< HEAD
-    fcb* fcbs;
-    fcb* volume_fcb;
-    fcb* root_fcb;
-    ERESOURCE DirResource;
-    KSPIN_LOCK FcbListLock;
-=======
     BOOL removing;
     BOOL locked;
     BOOL lock_paused_balance;
@@ -617,41 +592,33 @@
     fcb* volume_fcb;
     file_ref* root_fileref;
     LONG open_files;
->>>>>>> 3f81e26f
     ERESOURCE fcb_lock;
     ERESOURCE load_lock;
     ERESOURCE tree_lock;
     PNOTIFY_SYNC NotifySync;
     LIST_ENTRY DirNotifyList;
-    LONG tree_lock_counter;
     LONG open_trees;
-    ULONG write_trees;
+    BOOL need_write;
 //     ERESOURCE LogToPhysLock;
 //     UINT64 chunk_root_phys_addr;
-<<<<<<< HEAD
-    UINT64 root_tree_phys_addr;
-=======
     UINT64 data_flags;
     UINT64 metadata_flags;
     UINT64 system_flags;
->>>>>>> 3f81e26f
 //     log_to_phys* log_to_phys;
-    root* roots;
+    LIST_ENTRY roots;
+    LIST_ENTRY drop_roots;
     root* chunk_root;
     root* root_root;
     root* extent_root;
     root* checksum_root;
     root* dev_root;
+    root* uuid_root;
+    root* data_reloc_root;
     BOOL log_to_phys_loaded;
-    UINT32 max_inline;
     LIST_ENTRY sys_chunks;
     LIST_ENTRY chunks;
+    LIST_ENTRY chunks_changed;
     LIST_ENTRY trees;
-<<<<<<< HEAD
-    LIST_ENTRY tree_cache;
-    HANDLE flush_thread_handle;
-    KTIMER flush_thread_timer;
-=======
     LIST_ENTRY trees_hash;
     LIST_ENTRY* trees_ptrs[256];
     LIST_ENTRY all_fcbs;
@@ -671,13 +638,10 @@
     PAGED_LOOKASIDE_LIST rollback_item_lookaside;
     PAGED_LOOKASIDE_LIST batch_item_lookaside;
     NPAGED_LOOKASIDE_LIST range_lock_lookaside;
->>>>>>> 3f81e26f
     LIST_ENTRY list_entry;
 } device_extension;
 
 typedef struct {
-<<<<<<< HEAD
-=======
     UINT32 type;
     PDEVICE_OBJECT devobj;
     BTRFS_UUID uuid;
@@ -689,14 +653,11 @@
 } control_device_extension;
 
 typedef struct {
->>>>>>> 3f81e26f
     LIST_ENTRY listentry;
     PSID sid;
     UINT32 uid;
 } uid_map;
 
-<<<<<<< HEAD
-=======
 enum write_data_status {
     WriteDataStatus_Pending,
     WriteDataStatus_Success,
@@ -734,14 +695,7 @@
     LIST_ENTRY list_entry;
 } tree_write;
 
->>>>>>> 3f81e26f
 // #pragma pack(pop)
-
-static __inline void init_tree_holder(tree_holder* th) {
-//     th->nonpaged = ExAllocatePoolWithTag(NonPagedPool, sizeof(tree_holder_nonpaged), ALLOC_TAG);
-//     KeInitializeSpinLock(&th->nonpaged->spin_lock);
-//     ExInitializeResourceLite(&th->nonpaged->lock); // FIXME - delete this later
-}
 
 static __inline void* map_user_buffer(PIRP Irp) {
     if (!Irp->MdlAddress) {
@@ -762,26 +716,6 @@
     out->nanoseconds = (l % 10000000) * 100;
 }
 
-<<<<<<< HEAD
-// in btrfs.c
-device* find_device_from_uuid(device_extension* Vcb, BTRFS_UUID* uuid);
-ULONG sector_align( ULONG NumberToBeAligned, ULONG Alignment );
-int keycmp(const KEY* key1, const KEY* key2);
-ULONG STDCALL get_file_attributes(device_extension* Vcb, INODE_ITEM* ii, root* r, UINT64 inode, UINT8 type, BOOL dotfile, BOOL ignore_xa);
-BOOL STDCALL get_xattr(device_extension* Vcb, root* subvol, UINT64 inode, char* name, UINT32 crc32, UINT8** data, UINT16* datalen);
-NTSTATUS STDCALL set_xattr(device_extension* Vcb, root* subvol, UINT64 inode, char* name, UINT32 crc32, UINT8* data, UINT16 datalen, LIST_ENTRY* rollback);
-BOOL STDCALL delete_xattr(device_extension* Vcb, root* subvol, UINT64 inode, char* name, UINT32 crc32, LIST_ENTRY* rollback);
-void _free_fcb(fcb* fcb, const char* func, const char* file, unsigned int line);
-BOOL STDCALL get_last_inode(device_extension* Vcb, root* r);
-NTSTATUS add_dir_item(device_extension* Vcb, root* subvol, UINT64 inode, UINT32 crc32, DIR_ITEM* di, ULONG disize, LIST_ENTRY* rollback);
-NTSTATUS delete_dir_item(device_extension* Vcb, root* subvol, UINT64 parinode, UINT32 crc32, PANSI_STRING utf8, LIST_ENTRY* rollback);
-UINT64 find_next_dir_index(device_extension* Vcb, root* subvol, UINT64 inode);
-NTSTATUS delete_inode_ref(device_extension* Vcb, root* subvol, UINT64 inode, UINT64 parinode, PANSI_STRING utf8, UINT64* index, LIST_ENTRY* rollback);
-NTSTATUS delete_fcb(fcb* fcb, PFILE_OBJECT FileObject, LIST_ENTRY* rollback);
-fcb* create_fcb();
-void protect_superblocks(device_extension* Vcb, chunk* c);
-BOOL is_top_level(PIRP Irp);
-=======
 static __inline void get_raid0_offset(UINT64 off, UINT64 stripe_length, UINT16 num_stripes, UINT64* stripeoff, UINT16* stripe) {
     UINT64 initoff, startoff;
     
@@ -846,7 +780,6 @@
 void init_device(device_extension* Vcb, device* dev, BOOL get_length, BOOL get_nums);
 void init_file_cache(PFILE_OBJECT FileObject, CC_FILE_SIZES* ccfs);
 NTSTATUS sync_read_phys(PDEVICE_OBJECT DeviceObject, LONGLONG StartingOffset, ULONG Length, PUCHAR Buffer, BOOL override);
->>>>>>> 3f81e26f
 
 #ifdef _MSC_VER
 #define funcname __FUNCTION__
@@ -856,8 +789,6 @@
 
 // FIXME - we probably shouldn't be moving funcname etc. around if we're not printing debug messages
 #define free_fcb(fcb) _free_fcb(fcb, funcname, __FILE__, __LINE__)
-<<<<<<< HEAD
-=======
 #define free_fileref(fileref) _free_fileref(fileref, funcname, __FILE__, __LINE__)
 
 extern BOOL have_sse2;
@@ -871,27 +802,33 @@
 extern UINT32 mount_raid5_recalculation;
 extern UINT32 mount_raid6_recalculation;
 extern UINT32 mount_skip_balance;
->>>>>>> 3f81e26f
 
 #ifdef _DEBUG
 
+extern BOOL log_started;
+extern UINT32 debug_log_level;
+
 #ifdef DEBUG_LONG_MESSAGES
 
-#define TRACE(s, ...) _debug_message(funcname, 3, __FILE__, __LINE__, s, ##__VA_ARGS__)
-#define WARN(s, ...) _debug_message(funcname, 2, __FILE__, __LINE__, s, ##__VA_ARGS__)
-#define FIXME(s, ...) _debug_message(funcname, 1, __FILE__, __LINE__, s, ##__VA_ARGS__)
-#define ERR(s, ...) _debug_message(funcname, 1, __FILE__, __LINE__, s, ##__VA_ARGS__)
-
-void STDCALL _debug_message(const char* func, UINT8 priority, const char* file, unsigned int line, char* s, ...);
+#define MSG(fn, file, line, s, level, ...) (!log_started || level <= debug_log_level) ? _debug_message(fn, file, line, s, ##__VA_ARGS__) : 0
+
+#define TRACE(s, ...) MSG(funcname, __FILE__, __LINE__, s, 3, ##__VA_ARGS__)
+#define WARN(s, ...) MSG(funcname, __FILE__, __LINE__, s, 2, ##__VA_ARGS__)
+#define FIXME(s, ...) MSG(funcname, __FILE__, __LINE__, s, 1, ##__VA_ARGS__)
+#define ERR(s, ...) MSG(funcname, __FILE__, __LINE__, s, 1, ##__VA_ARGS__)
+
+void STDCALL _debug_message(const char* func, const char* file, unsigned int line, char* s, ...);
 
 #else
 
-#define TRACE(s, ...) _debug_message(funcname, 3, s, ##__VA_ARGS__)
-#define WARN(s, ...) _debug_message(funcname, 2, s, ##__VA_ARGS__)
-#define FIXME(s, ...) _debug_message(funcname, 1, s, ##__VA_ARGS__)
-#define ERR(s, ...) _debug_message(funcname, 1, s, ##__VA_ARGS__)
-
-void STDCALL _debug_message(const char* func, UINT8 priority, char* s, ...);
+#define MSG(fn, s, level, ...) (!log_started || level <= debug_log_level) ? _debug_message(fn, s, ##__VA_ARGS__) : 0
+
+#define TRACE(s, ...) MSG(funcname, s, 3, ##__VA_ARGS__)
+#define WARN(s, ...) MSG(funcname, s, 2, ##__VA_ARGS__)
+#define FIXME(s, ...) MSG(funcname, s, 1, ##__VA_ARGS__)
+#define ERR(s, ...) MSG(funcname, s, 1, ##__VA_ARGS__)
+
+void STDCALL _debug_message(const char* func, char* s, ...);
 
 #endif
 
@@ -909,21 +846,47 @@
 
 #endif
 
+static __inline void increase_chunk_usage(chunk* c, UINT64 delta) {
+    c->used += delta;
+    
+    TRACE("increasing size of chunk %llx by %llx\n", c->offset, delta);
+}
+
 // in fastio.c
 void STDCALL init_fast_io_dispatch(FAST_IO_DISPATCH** fiod);
 
 // in crc32c.c
 UINT32 STDCALL calc_crc32c(UINT32 seed, UINT8* msg, ULONG msglen);
 
+typedef struct {
+    LIST_ENTRY* list;
+    LIST_ENTRY* list_size;
+    UINT64 address;
+    UINT64 length;
+    chunk* chunk;
+} rollback_space;
+
+typedef struct {
+    fcb* fcb;
+    extent* ext;
+} rollback_extent;
+
+enum rollback_type {
+    ROLLBACK_INSERT_ITEM,
+    ROLLBACK_DELETE_ITEM,
+    ROLLBACK_INSERT_EXTENT,
+    ROLLBACK_DELETE_EXTENT,
+    ROLLBACK_ADD_SPACE,
+    ROLLBACK_SUBTRACT_SPACE
+};
+
+typedef struct {
+    enum rollback_type type;
+    void* ptr;
+    LIST_ENTRY list_entry;
+} rollback_item;
+
 // in treefuncs.c
-<<<<<<< HEAD
-NTSTATUS STDCALL _find_item(device_extension* Vcb, root* r, traverse_ptr* tp, const KEY* searchkey, BOOL ignore, const char* func, const char* file, unsigned int line);
-BOOL STDCALL _find_next_item(device_extension* Vcb, const traverse_ptr* tp, traverse_ptr* next_tp, BOOL ignore, const char* func, const char* file, unsigned int line);
-BOOL STDCALL _find_prev_item(device_extension* Vcb, const traverse_ptr* tp, traverse_ptr* prev_tp, BOOL ignore, const char* func, const char* file, unsigned int line);
-void STDCALL _free_traverse_ptr(traverse_ptr* tp, const char* func, const char* file, unsigned int line);
-void STDCALL free_tree_cache(LIST_ENTRY* tc);
-BOOL STDCALL insert_tree_item(device_extension* Vcb, root* r, UINT64 obj_id, UINT8 obj_type, UINT64 offset, void* data, UINT32 size, traverse_ptr* ptp, LIST_ENTRY* rollback);
-=======
 NTSTATUS STDCALL _find_item(device_extension* Vcb, root* r, traverse_ptr* tp, const KEY* searchkey, BOOL ignore, PIRP Irp, const char* func, const char* file, unsigned int line);
 NTSTATUS STDCALL _find_item_to_level(device_extension* Vcb, root* r, traverse_ptr* tp, const KEY* searchkey, BOOL ignore, UINT8 level,
                                      PIRP Irp, const char* func, const char* file, unsigned int line);
@@ -931,20 +894,13 @@
 BOOL STDCALL _find_prev_item(device_extension* Vcb, const traverse_ptr* tp, traverse_ptr* prev_tp, BOOL ignore, PIRP Irp, const char* func, const char* file, unsigned int line);
 void STDCALL free_trees(device_extension* Vcb);
 BOOL STDCALL insert_tree_item(device_extension* Vcb, root* r, UINT64 obj_id, UINT8 obj_type, UINT64 offset, void* data, UINT32 size, traverse_ptr* ptp, PIRP Irp, LIST_ENTRY* rollback);
->>>>>>> 3f81e26f
 void STDCALL delete_tree_item(device_extension* Vcb, traverse_ptr* tp, LIST_ENTRY* rollback);
-void STDCALL add_to_tree_cache(device_extension* Vcb, tree* t, BOOL write);
 tree* STDCALL _free_tree(tree* t, const char* func, const char* file, unsigned int line);
-NTSTATUS STDCALL _load_tree(device_extension* Vcb, UINT64 addr, root* r, tree** pt, const char* func, const char* file, unsigned int line);
-NTSTATUS STDCALL _do_load_tree(device_extension* Vcb, tree_holder* th, root* r, tree* t, tree_data* td, BOOL* loaded, const char* func, const char* file, unsigned int line);
-void clear_rollback(LIST_ENTRY* rollback);
+NTSTATUS STDCALL _load_tree(device_extension* Vcb, UINT64 addr, root* r, tree** pt, tree* parent, PIRP Irp, const char* func, const char* file, unsigned int line);
+NTSTATUS STDCALL _do_load_tree(device_extension* Vcb, tree_holder* th, root* r, tree* t, tree_data* td, BOOL* loaded, PIRP Irp,
+                               const char* func, const char* file, unsigned int line);
+void clear_rollback(device_extension* Vcb, LIST_ENTRY* rollback);
 void do_rollback(device_extension* Vcb, LIST_ENTRY* rollback);
-<<<<<<< HEAD
-
-#define find_item(Vcb, r, tp, searchkey, ignore) _find_item(Vcb, r, tp, searchkey, ignore, funcname, __FILE__, __LINE__)
-#define find_next_item(Vcb, tp, next_tp, ignore) _find_next_item(Vcb, tp, next_tp, ignore, funcname, __FILE__, __LINE__)
-#define find_prev_item(Vcb, tp, prev_tp, ignore) _find_prev_item(Vcb, tp, prev_tp, ignore, funcname, __FILE__, __LINE__)
-=======
 void free_trees_root(device_extension* Vcb, root* r);
 void add_rollback(device_extension* Vcb, LIST_ENTRY* rollback, enum rollback_type type, void* ptr);
 void commit_batch_list(device_extension* Vcb, LIST_ENTRY* batchlist, PIRP Irp, LIST_ENTRY* rollback);
@@ -954,16 +910,11 @@
 #define find_item_to_level(Vcb, r, tp, searchkey, ignore, level, Irp) _find_item_to_level(Vcb, r, tp, searchkey, ignore, level, Irp, funcname, __FILE__, __LINE__)
 #define find_next_item(Vcb, tp, next_tp, ignore, Irp) _find_next_item(Vcb, tp, next_tp, ignore, Irp, funcname, __FILE__, __LINE__)
 #define find_prev_item(Vcb, tp, prev_tp, ignore, Irp) _find_prev_item(Vcb, tp, prev_tp, ignore, Irp, funcname, __FILE__, __LINE__)
->>>>>>> 3f81e26f
 #define free_tree(t) _free_tree(t, funcname, __FILE__, __LINE__)
-#define load_tree(t, addr, r, pt) _load_tree(t, addr, r, pt, funcname, __FILE__, __LINE__)
-#define free_traverse_ptr(tp) _free_traverse_ptr(tp, funcname, __FILE__, __LINE__)
-#define do_load_tree(Vcb, th, r, t, td, loaded) _do_load_tree(Vcb, th, r, t, td, loaded, funcname, __FILE__, __LINE__)  
+#define load_tree(t, addr, r, pt, parent, Irp) _load_tree(t, addr, r, pt, parent, Irp, funcname, __FILE__, __LINE__)
+#define do_load_tree(Vcb, th, r, t, td, loaded, Irp) _do_load_tree(Vcb, th, r, t, td, loaded, Irp, funcname, __FILE__, __LINE__)  
 
 // in search.c
-<<<<<<< HEAD
-void STDCALL look_for_vols(LIST_ENTRY* volumes);
-=======
 void remove_drive_letter(PDEVICE_OBJECT mountmgr, volume* v);
 void add_volume(PDEVICE_OBJECT mountmgr, PUNICODE_STRING us);
 #ifdef __REACTOS__
@@ -971,7 +922,6 @@
 #else
 NTSTATUS pnp_notification(PVOID NotificationStructure, PVOID Context);
 #endif
->>>>>>> 3f81e26f
 
 // in cache.c
 NTSTATUS STDCALL init_cache();
@@ -979,22 +929,6 @@
 extern CACHE_MANAGER_CALLBACKS* cache_callbacks;
 
 // in write.c
-<<<<<<< HEAD
-NTSTATUS STDCALL do_write(device_extension* Vcb, LIST_ENTRY* rollback);
-NTSTATUS write_file(PDEVICE_OBJECT DeviceObject, PIRP Irp);
-NTSTATUS write_file2(device_extension* Vcb, PIRP Irp, LARGE_INTEGER offset, void* buf, ULONG* length, BOOL paging_io, BOOL no_cache, LIST_ENTRY* rollback);
-NTSTATUS truncate_file(fcb* fcb, UINT64 end, LIST_ENTRY* rollback);
-NTSTATUS extend_file(fcb* fcb, UINT64 end, LIST_ENTRY* rollback);
-NTSTATUS excise_extents(device_extension* Vcb, fcb* fcb, UINT64 start_data, UINT64 end_data, LIST_ENTRY* changed_sector_list, LIST_ENTRY* rollback);
-void update_checksum_tree(device_extension* Vcb, LIST_ENTRY* changed_sector_list, LIST_ENTRY* rollback);
-NTSTATUS insert_sparse_extent(device_extension* Vcb, root* r, UINT64 inode, UINT64 start, UINT64 length, LIST_ENTRY* rollback);
-NTSTATUS STDCALL add_extent_ref(device_extension* Vcb, UINT64 address, UINT64 size, root* subvol, UINT64 inode, UINT64 offset, LIST_ENTRY* rollback);
-NTSTATUS STDCALL remove_extent_ref(device_extension* Vcb, UINT64 address, UINT64 size, root* subvol, UINT64 inode, UINT64 offset, LIST_ENTRY* changed_sector_list, LIST_ENTRY* rollback);
-void print_trees(LIST_ENTRY* tc);
-chunk* get_chunk_from_address(device_extension* Vcb, UINT64 address);
-void add_to_space_list(chunk* c, UINT64 offset, UINT64 size, UINT8 type);
-NTSTATUS consider_write(device_extension* Vcb);
-=======
 NTSTATUS write_file(device_extension* Vcb, PIRP Irp, BOOL wait, BOOL deferred_write);
 NTSTATUS write_file2(device_extension* Vcb, PIRP Irp, LARGE_INTEGER offset, void* buf, ULONG* length, BOOL paging_io, BOOL no_cache,
                      BOOL wait, BOOL deferred_write, LIST_ENTRY* rollback);
@@ -1014,30 +948,25 @@
 NTSTATUS write_compressed(fcb* fcb, UINT64 start_data, UINT64 end_data, void* data, PIRP Irp, LIST_ENTRY* rollback);
 BOOL find_data_address_in_chunk(device_extension* Vcb, chunk* c, UINT64 length, UINT64* address);
 void get_raid56_lock_range(chunk* c, UINT64 address, UINT64 length, UINT64* lockaddr, UINT64* locklen);
->>>>>>> 3f81e26f
 
 // in dirctrl.c
 NTSTATUS STDCALL drv_directory_control(IN PDEVICE_OBJECT DeviceObject, IN PIRP Irp);
+ULONG STDCALL get_reparse_tag(device_extension* Vcb, root* subvol, UINT64 inode, UINT8 type, ULONG atts, PIRP Irp);
 
 // in security.c
 NTSTATUS STDCALL drv_query_security(IN PDEVICE_OBJECT DeviceObject, IN PIRP Irp);
 NTSTATUS STDCALL drv_set_security(IN PDEVICE_OBJECT DeviceObject, IN PIRP Irp);
-<<<<<<< HEAD
-void fcb_get_sd(fcb* fcb);
-=======
 BOOL get_sd_from_xattr(fcb* fcb, ULONG buflen);
 void fcb_get_sd(fcb* fcb, struct _fcb* parent, BOOL look_for_xattr, PIRP Irp);
->>>>>>> 3f81e26f
 // UINT32 STDCALL get_uid();
 void add_user_mapping(WCHAR* sidstring, ULONG sidstringlength, UINT32 uid);
-NTSTATUS fcb_get_new_sd(fcb* fcb, ACCESS_STATE* as);
+UINT32 sid_to_uid(PSID sid);
+void uid_to_sid(UINT32 uid, PSID* sid);
+NTSTATUS fcb_get_new_sd(fcb* fcb, file_ref* parfileref, ACCESS_STATE* as);
 
 // in fileinfo.c
 NTSTATUS STDCALL drv_set_information(IN PDEVICE_OBJECT DeviceObject, IN PIRP Irp);
 NTSTATUS STDCALL drv_query_information(IN PDEVICE_OBJECT DeviceObject, IN PIRP Irp);
-<<<<<<< HEAD
-NTSTATUS add_inode_ref(device_extension* Vcb, root* subvol, UINT64 inode, UINT64 parinode, UINT64 index, PANSI_STRING utf8, LIST_ENTRY* rollback);
-=======
 BOOL has_open_children(file_ref* fileref);
 NTSTATUS STDCALL stream_set_end_of_file_information(device_extension* Vcb, UINT64 end, fcb* fcb, file_ref* fileref, PFILE_OBJECT FileObject, BOOL advance_only, LIST_ENTRY* rollback);
 NTSTATUS fileref_get_filename(file_ref* fileref, PUNICODE_STRING fn, USHORT* name_offset);
@@ -1046,20 +975,14 @@
 NTSTATUS STDCALL drv_set_ea(IN PDEVICE_OBJECT DeviceObject, IN PIRP Irp);
 void insert_dir_child_into_hash_lists(fcb* fcb, dir_child* dc);
 void remove_dir_child_from_hash_lists(fcb* fcb, dir_child* dc);
->>>>>>> 3f81e26f
 
 // in reparse.c
-BOOL follow_symlink(fcb* fcb, PFILE_OBJECT FileObject);
-NTSTATUS get_reparse_point(PDEVICE_OBJECT DeviceObject, PFILE_OBJECT FileObject, void* buffer, DWORD buflen, DWORD* retlen);
+NTSTATUS get_reparse_point(PDEVICE_OBJECT DeviceObject, PFILE_OBJECT FileObject, void* buffer, DWORD buflen, ULONG_PTR* retlen);
 NTSTATUS set_reparse_point(PDEVICE_OBJECT DeviceObject, PIRP Irp);
+NTSTATUS delete_reparse_point(PDEVICE_OBJECT DeviceObject, PIRP Irp);
 
 // in create.c
 NTSTATUS STDCALL drv_create(IN PDEVICE_OBJECT DeviceObject, IN PIRP Irp);
-<<<<<<< HEAD
-NTSTATUS get_fcb(device_extension* Vcb, fcb** pfcb, PUNICODE_STRING fnus, fcb* relatedfcb, BOOL parent);
-BOOL STDCALL find_file_in_dir_with_crc32(device_extension* Vcb, PUNICODE_STRING filename, UINT32 crc32, root* r, UINT64 parinode, root** subvol,
-                                         UINT64* inode, UINT8* type, PANSI_STRING utf8);
-=======
 NTSTATUS open_fileref(device_extension* Vcb, file_ref** pfr, PUNICODE_STRING fnus, file_ref* related, BOOL parent, USHORT* parsed, ULONG* fn_offset,
                       POOL_TYPE pooltype, BOOL case_sensitive, PIRP Irp);
 NTSTATUS open_fcb(device_extension* Vcb, root* subvol, UINT64 inode, UINT8 type, PANSI_STRING utf8, fcb* parent, fcb** pfcb, POOL_TYPE pooltype, PIRP Irp);
@@ -1070,19 +993,13 @@
 NTSTATUS load_csum(device_extension* Vcb, UINT32* csum, UINT64 start, UINT64 length, PIRP Irp);
 NTSTATUS load_dir_children(fcb* fcb, BOOL ignore_size, PIRP Irp);
 NTSTATUS add_dir_child(fcb* fcb, UINT64 inode, BOOL subvol, UINT64 index, PANSI_STRING utf8, PUNICODE_STRING name, PUNICODE_STRING name_uc, UINT8 type, dir_child** pdc);
->>>>>>> 3f81e26f
 
 // in fsctl.c
 NTSTATUS fsctl_request(PDEVICE_OBJECT DeviceObject, PIRP Irp, UINT32 type, BOOL user);
+void do_unlock_volume(device_extension* Vcb);
 
 // in flushthread.c
 void STDCALL flush_thread(void* context);
-<<<<<<< HEAD
-
-// in read.c
-NTSTATUS STDCALL drv_read(PDEVICE_OBJECT DeviceObject, PIRP Irp);
-NTSTATUS STDCALL read_file(device_extension* Vcb, root* subvol, UINT64 inode, UINT8* data, UINT64 start, UINT64 length, ULONG* pbr);
-=======
 NTSTATUS STDCALL do_write(device_extension* Vcb, PIRP Irp, LIST_ENTRY* rollback);
 NTSTATUS get_tree_new_address(device_extension* Vcb, tree* t, PIRP Irp, LIST_ENTRY* rollback);
 void flush_fcb(fcb* fcb, BOOL cache, LIST_ENTRY* batchlist, PIRP Irp, LIST_ENTRY* rollback);
@@ -1182,33 +1099,64 @@
 NTSTATUS remove_device(device_extension* Vcb, void* data, ULONG length, KPROCESSOR_MODE processor_mode);
 
 #define fast_io_possible(fcb) (!FsRtlAreThereCurrentFileLocks(&fcb->lock) && !fcb->Vcb->readonly ? FastIoIsPossible : FastIoIsQuestionable)
->>>>>>> 3f81e26f
 
 static __inline void print_open_trees(device_extension* Vcb) {
     LIST_ENTRY* le = Vcb->trees.Flink;
     while (le != &Vcb->trees) {
         tree* t = CONTAINING_RECORD(le, tree, list_entry);
         tree_data* td = CONTAINING_RECORD(t->itemlist.Flink, tree_data, list_entry);
-        ERR("tree %p: root %llx, level %u, refcount %u, first key (%llx,%x,%llx)\n",
-                      t, t->root->id, t->header.level, t->refcount, td->key.obj_id, td->key.obj_type, td->key.offset);
+        ERR("tree %p: root %llx, level %u, first key (%llx,%x,%llx)\n",
+                      t, t->root->id, t->header.level, td->key.obj_id, td->key.obj_type, td->key.offset);
 
         le = le->Flink;
     }
 }
 
-static __inline void InsertAfter(LIST_ENTRY* head, LIST_ENTRY* item, LIST_ENTRY* before) {
-    item->Flink = before->Flink;
-    before->Flink = item;
-    item->Blink = before;
-
-    if (item->Flink != head)
-        item->Flink->Blink = item;
-    else
-        head->Blink = item;
+static __inline BOOL write_fcb_compressed(fcb* fcb) {
+    // make sure we don't accidentally write the cache inodes or pagefile compressed
+    if (fcb->subvol->id == BTRFS_ROOT_ROOT || fcb->Header.Flags2 & FSRTL_FLAG2_IS_PAGING_FILE)
+        return FALSE;
+    
+    if (fcb->Vcb->options.compress_force)
+        return TRUE;
+    
+    if (fcb->inode_item.flags & BTRFS_INODE_NOCOMPRESS)
+        return FALSE;
+    
+    if (fcb->inode_item.flags & BTRFS_INODE_COMPRESS || fcb->Vcb->options.compress)
+        return TRUE;
+    
+    return FALSE;
 }
 
-<<<<<<< HEAD
-=======
+static __inline void do_xor(UINT8* buf1, UINT8* buf2, UINT32 len) {
+    UINT32 j;
+#ifndef __REACTOS__
+    __m128i x1, x2;
+#endif
+    
+#ifndef __REACTOS__
+    if (have_sse2 && ((uintptr_t)buf1 & 0xf) == 0 && ((uintptr_t)buf2 & 0xf) == 0) {
+        while (len >= 16) {
+            x1 = _mm_load_si128((__m128i*)buf1);
+            x2 = _mm_load_si128((__m128i*)buf2);
+            x1 = _mm_xor_si128(x1, x2);
+            _mm_store_si128((__m128i*)buf1, x1);
+            
+            buf1 += 16;
+            buf2 += 16;
+            len -= 16;
+        }
+    }
+#endif
+    
+    for (j = 0; j < len; j++) {
+        *buf1 ^= *buf2;
+        buf1++;
+        buf2++;
+    }
+}
+
 #define first_device(Vcb) CONTAINING_RECORD(Vcb->devices.Flink, device, list_entry)
 
 #ifdef DEBUG_FCB_REFCOUNTS
@@ -1227,7 +1175,6 @@
 #define increase_fileref_refcount(fileref) InterlockedIncrement(&fileref->refcount)
 #endif
 
->>>>>>> 3f81e26f
 #ifdef _MSC_VER
 // #define int3 __asm { int 3 }
 #define int3 __debugbreak()
@@ -1235,51 +1182,10 @@
 #define int3 asm("int3;")
 #endif
 
-#define acquire_tree_lock(Vcb, exclusive) {\
-    LONG ref = InterlockedIncrement(&Vcb->tree_lock_counter); \
-    ref = ref; \
-    if (exclusive) { \
-        TRACE("getting tree_lock (exclusive) %u->%u\n", ref-1, ref); \
-        ExAcquireResourceExclusiveLite(&Vcb->tree_lock, TRUE); \
-        TRACE("open tree count = %i\n", Vcb->open_trees); \
-    } else { \
-        TRACE("getting tree_lock %u->%u\n", ref-1, ref); \
-        ExAcquireResourceSharedLite(&Vcb->tree_lock, TRUE); \
-    } \
-} 
-
 // if (Vcb->open_trees > 0) { ERR("open tree count = %i\n", Vcb->open_trees); print_open_trees(Vcb); int3; }
 // else TRACE("open tree count = %i\n", Vcb->open_trees);
 
 // FIXME - find a way to catch unfreed trees again
-
-#define release_tree_lock(Vcb, exclusive) {\
-    LONG ref = InterlockedDecrement(&Vcb->tree_lock_counter); \
-    ref = ref; \
-    TRACE("releasing tree_lock %u->%u\n", ref+1, ref); \
-    if (exclusive) {\
-        TRACE("open tree count = %i\n", Vcb->open_trees); \
-    } \
-    ExReleaseResourceLite(&Vcb->tree_lock); \
-}
-
-#ifdef DEBUG_TREE_REFCOUNTS
-#ifdef DEBUG_LONG_MESSAGES
-#define _increase_tree_rc(t, func, file, line) { \
-    LONG rc = InterlockedIncrement(&t->refcount); \
-    _debug_message(func, file, line, "tree %p: refcount increased to %i (increase_tree_rc)\n", t, rc); \
-}
-#else
-#define _increase_tree_rc(t, func, file, line) { \
-    LONG rc = InterlockedIncrement(&t->refcount); \
-    _debug_message(func, "tree %p: refcount increased to %i (increase_tree_rc)\n", t, rc); \
-}
-#endif
-#define increase_tree_rc(t) _increase_tree_rc(t, funcname, __FILE__, __LINE__)
-#else
-#define increase_tree_rc(t) InterlockedIncrement(&t->refcount);
-#define _increase_tree_rc(t, func, file, line) increase_tree_rc(t)
-#endif
 
 // from sys/stat.h
 #define __S_IFMT        0170000 /* These bits determine file type.  */
@@ -1296,6 +1202,14 @@
 #define S_ISDIR(mode)    __S_ISTYPE((mode), __S_IFDIR)
 #endif
 
+#ifndef S_IRUSR
+#define S_IRUSR 0000400
+#endif
+
+#ifndef S_IWUSR
+#define S_IWUSR 0000200
+#endif
+
 #ifndef S_IXUSR
 #define S_IXUSR 0000100
 #endif
@@ -1305,16 +1219,30 @@
 #define S_IFREG __S_IFREG
 #endif /* __REACTOS__ */
 
+#ifndef S_IRGRP
+#define S_IRGRP (S_IRUSR >> 3)
+#endif
+
+#ifndef S_IWGRP
+#define S_IWGRP (S_IWUSR >> 3)
+#endif
+
 #ifndef S_IXGRP
 #define S_IXGRP (S_IXUSR >> 3)
 #endif
 
+#ifndef S_IROTH
+#define S_IROTH (S_IRGRP >> 3)
+#endif
+
+#ifndef S_IWOTH
+#define S_IWOTH (S_IWGRP >> 3)
+#endif
+
 #ifndef S_IXOTH
 #define S_IXOTH (S_IXGRP >> 3)
 #endif
 
-<<<<<<< HEAD
-=======
 // LXSS programs can be distinguished by the fact they have a NULL PEB.
 #ifdef _AMD64_
     static __inline BOOL called_from_lxss() {
@@ -1350,7 +1278,6 @@
 PEPROCESS PsGetThreadProcess(PETHREAD Thread); // not in mingw
 #endif
 
->>>>>>> 3f81e26f
 #if defined(__REACTOS__) && (NTDDI_VERSION < NTDDI_WIN7)
 NTSTATUS WINAPI RtlUnicodeToUTF8N(CHAR *utf8_dest, ULONG utf8_bytes_max,
                                   ULONG *utf8_bytes_written,
@@ -1362,6 +1289,9 @@
 #if defined(__REACTOS__) && (NTDDI_VERSION < NTDDI_VISTA)
 NTSTATUS NTAPI FsRtlRemoveDotsFromPath(PWSTR OriginalString,
                                        USHORT PathLength, USHORT *NewLength);
-#endif /* defined(__REACTOS__) && (NTDDI_VERSION < NTDDI_WIN7) */
+NTSTATUS NTAPI FsRtlValidateReparsePointBuffer(ULONG BufferLength,
+                                               PREPARSE_DATA_BUFFER ReparseBuffer);
+ULONG NTAPI KeQueryActiveProcessorCount(PKAFFINITY ActiveProcessors);
+#endif /* defined(__REACTOS__) && (NTDDI_VERSION < NTDDI_VISTA) */
 
 #endif