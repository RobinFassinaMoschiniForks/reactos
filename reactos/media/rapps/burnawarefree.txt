[Section]
Name = BurnAware Free
Version = 9.0
License = Freeware for non-commercial uses
Description = Full-featured and free burning software to create CD, DVD and Blu-ray discs of all types.
Size = 8.2 MiB
Category = 12
URLSite = http://www.burnaware.com/
<<<<<<< HEAD
URLDownload = http://www.burnaware.com/downloads/burnaware_free.exe
SHA1 = fafa21f00b626a4589fb94ce58f721420583e7e6
=======
URLDownload = http://www.burnaware.com/downloads/burnaware_free_9.3.exe
SHA1 = 45e06d622ef9dd345b3b93c19d37d93bd7af4817
>>>>>>> 3f81e26f
CDPath = none

[Section.0407]
Description = Freie Brennsoftware mit vollem Funktionsumfang, um CDs, DVDs und Blu-Ray Disks aller Arten zu erstellen.
Size = 8,2 MiB

[Section.0a]
Description = Completa suite de grabación gratuita con la que crear CDs, DVDs y BluRay de todo tipo.

[Section.0418]
Name = BurnAware Gratuit
License = Gratuit pentru uz necomercial
Description = Program de inscripționare gratuit, complet, pentru discuri CD, DVD și Blue-ray de toate tipurile.
Size = 8,2 Mio

[Section.041f]
Name = BurnAware Ücretsiz
License = Tecimlik olmayan kullanımlar için ücretsiz
Description = CD, DVD ve Blu-ray disklerinin tüm türlerini oluşturmak için eksiksiz husûsiyetli ve ücretsiz bir CD, DVD ve Blu-ray yazma yazılımıdır.
Size = 8,2 MiB

[Section.0804]
Description = BurnAware 是全功能和免费的刻录软件来创建 CD、 DVD 和蓝光光盘的所有类型。

<|MERGE_RESOLUTION|>--- conflicted
+++ resolved
@@ -1,39 +1,39 @@
-[Section]
-Name = BurnAware Free
-Version = 9.0
-License = Freeware for non-commercial uses
-Description = Full-featured and free burning software to create CD, DVD and Blu-ray discs of all types.
-Size = 8.2 MiB
-Category = 12
-URLSite = http://www.burnaware.com/
-<<<<<<< HEAD
-URLDownload = http://www.burnaware.com/downloads/burnaware_free.exe
-SHA1 = fafa21f00b626a4589fb94ce58f721420583e7e6
-=======
-URLDownload = http://www.burnaware.com/downloads/burnaware_free_9.3.exe
-SHA1 = 45e06d622ef9dd345b3b93c19d37d93bd7af4817
->>>>>>> 3f81e26f
-CDPath = none
-
-[Section.0407]
-Description = Freie Brennsoftware mit vollem Funktionsumfang, um CDs, DVDs und Blu-Ray Disks aller Arten zu erstellen.
-Size = 8,2 MiB
-
-[Section.0a]
-Description = Completa suite de grabación gratuita con la que crear CDs, DVDs y BluRay de todo tipo.
-
-[Section.0418]
-Name = BurnAware Gratuit
-License = Gratuit pentru uz necomercial
-Description = Program de inscripționare gratuit, complet, pentru discuri CD, DVD și Blue-ray de toate tipurile.
-Size = 8,2 Mio
-
-[Section.041f]
-Name = BurnAware Ücretsiz
-License = Tecimlik olmayan kullanımlar için ücretsiz
-Description = CD, DVD ve Blu-ray disklerinin tüm türlerini oluşturmak için eksiksiz husûsiyetli ve ücretsiz bir CD, DVD ve Blu-ray yazma yazılımıdır.
-Size = 8,2 MiB
-
-[Section.0804]
-Description = BurnAware 是全功能和免费的刻录软件来创建 CD、 DVD 和蓝光光盘的所有类型。
-
+[Section]
+Name = BurnAware Free
+Version = 9.3
+License = Freeware for non-commercial uses
+Description = Full-featured and free burning software to create CD, DVD and Blu-ray discs of all types.
+Size = 3.1 KiB
+Category = 12
+URLSite = http://www.burnaware.com/
+URLDownload = http://www.burnaware.com/downloads/burnaware_free_9.3.exe
+SHA1 = 45e06d622ef9dd345b3b93c19d37d93bd7af4817
+CDPath = none
+
+[Section.0407]
+Description = Freie Brennsoftware mit vollem Funktionsumfang, um CDs, DVDs und Blu-Ray Disks aller Arten zu erstellen.
+Size = 3,1 KiB
+
+[Section.0a]
+Description = Completa suite de grabación gratuita con la que crear CDs, DVDs y BluRay de todo tipo.
+
+[Section.0418]
+Name = BurnAware Gratuit
+License = Gratuit pentru uz necomercial
+Description = Program de inscripționare gratuit, complet, pentru discuri CD, DVD și Blue-ray de toate tipurile.
+Size = 3,1 Kio
+
+[Section.0419]
+License = Бесплатно для не коммерческого использования
+Description = Полнофункциональная и бесплатная программа записи CD, DVD и Blu-ray дисков всех типов.
+Size = 3,1 КиБ
+
+[Section.041f]
+Name = BurnAware Ücretsiz
+License = Tecimlik olmayan kullanımlar için ücretsiz
+Description = CD, DVD ve Blu-ray disklerinin tüm türlerini oluşturmak için eksiksiz husûsiyetli ve ücretsiz bir CD, DVD ve Blu-ray yazma yazılımıdır.
+Size = 3,1 KiB
+
+[Section.0804]
+Description = BurnAware 是全功能和免费的刻录软件来创建 CD、 DVD 和蓝光光盘的所有类型。
+