/* Unit tests for systray
 *
 * Copyright 2007 Mikolaj Zalewski
 *
 * This library is free software; you can redistribute it and/or
 * modify it under the terms of the GNU Lesser General Public
 * License as published by the Free Software Foundation; either
 * version 2.1 of the License, or (at your option) any later version.
 *
 * This library is distributed in the hope that it will be useful,
 * but WITHOUT ANY WARRANTY; without even the implied warranty of
 * MERCHANTABILITY or FITNESS FOR A PARTICULAR PURPOSE.  See the GNU
 * Lesser General Public License for more details.
 *
 * You should have received a copy of the GNU Lesser General Public
 * License along with this library; if not, write to the Free Software
 * Foundation, Inc., 51 Franklin St, Fifth Floor, Boston, MA 02110-1301, USA
 */
#define _WIN32_IE 0x600
#include <stdarg.h>

#include <windows.h>

#include "wine/test.h"


static HWND hMainWnd;
static BOOL (WINAPI *pShell_NotifyIconW)(DWORD,PNOTIFYICONDATAW);

static void test_cbsize(void)
{
    NOTIFYICONDATAA nidA;
    BOOL ret;

    if (pShell_NotifyIconW)
    {
        NOTIFYICONDATAW nidW;

        ZeroMemory(&nidW, sizeof(nidW));
        nidW.cbSize = NOTIFYICONDATAW_V1_SIZE;
        nidW.hWnd = hMainWnd;
        nidW.uID = 1;
        nidW.uFlags = NIF_ICON|NIF_MESSAGE;
        nidW.hIcon = LoadIconA(NULL, (LPSTR)IDI_APPLICATION);
        nidW.uCallbackMessage = WM_USER+17;
        ret = pShell_NotifyIconW(NIM_ADD, &nidW);
<<<<<<< HEAD
        if (ret)
        {
            /* using an invalid cbSize does work */
            nidW.cbSize = 3;
            nidW.hWnd = hMainWnd;
            nidW.uID = 1;
            ret = pShell_NotifyIconW(NIM_DELETE, &nidW);
            ok( ret || broken(!ret), /* nt4 */ "NIM_DELETE failed!\n");
            /* as icon doesn't exist anymore - now there will be an error */
            nidW.cbSize = sizeof(nidW);
            ok(!pShell_NotifyIconW(NIM_DELETE, &nidW) != !ret, "The icon was not deleted\n");
        }
        else win_skip( "Shell_NotifyIconW not working\n" );  /* win9x */
=======
        ok(ret, "NIM_ADD failed!\n");
        /* using an invalid cbSize does work */
        nidW.cbSize = 3;
        nidW.hWnd = hMainWnd;
        nidW.uID = 1;
        ret = pShell_NotifyIconW(NIM_DELETE, &nidW);
        ok( ret || broken(!ret), /* nt4 */ "NIM_DELETE failed!\n");
        /* as icon doesn't exist anymore - now there will be an error */
        nidW.cbSize = sizeof(nidW);
        ok(!pShell_NotifyIconW(NIM_DELETE, &nidW) != !ret, "The icon was not deleted\n");
>>>>>>> 2a8a0238
    }

    /* same for Shell_NotifyIconA */
    ZeroMemory(&nidA, sizeof(nidA));
    nidA.cbSize = NOTIFYICONDATAA_V1_SIZE;
    nidA.hWnd = hMainWnd;
    nidA.uID = 1;
    nidA.uFlags = NIF_ICON|NIF_MESSAGE;
    nidA.hIcon = LoadIconA(NULL, (LPSTR)IDI_APPLICATION);
    nidA.uCallbackMessage = WM_USER+17;
    ok(Shell_NotifyIconA(NIM_ADD, &nidA), "NIM_ADD failed!\n");

    /* using an invalid cbSize does work */
    nidA.cbSize = 3;
    nidA.hWnd = hMainWnd;
    nidA.uID = 1;
    ret = Shell_NotifyIconA(NIM_DELETE, &nidA);
    ok( ret || broken(!ret),  /* win9x */ "NIM_DELETE failed!\n");
    /* as icon doesn't exist anymore - now there will be an error */
    nidA.cbSize = sizeof(nidA);
    ok(!Shell_NotifyIconA(NIM_DELETE, &nidA) != !ret, "The icon was not deleted\n");
}

START_TEST(systray)
{
    WNDCLASSA wc;
    MSG msg;
    RECT rc;
    HMODULE hshell32;

    hshell32 = GetModuleHandleA("shell32.dll");
    pShell_NotifyIconW = (void*)GetProcAddress(hshell32, "Shell_NotifyIconW");

    wc.style = CS_HREDRAW | CS_VREDRAW;
    wc.cbClsExtra = 0;
    wc.cbWndExtra = 0;
    wc.hInstance = GetModuleHandleA(NULL);
    wc.hIcon = NULL;
    wc.hCursor = LoadCursorA(NULL, (LPSTR)IDC_IBEAM);
    wc.hbrBackground = GetSysColorBrush(COLOR_WINDOW);
    wc.lpszMenuName = NULL;
    wc.lpszClassName = "MyTestWnd";
    wc.lpfnWndProc = DefWindowProcA;
    RegisterClassA(&wc);

    hMainWnd = CreateWindowExA(0, "MyTestWnd", "Blah", WS_OVERLAPPEDWINDOW,
      CW_USEDEFAULT, CW_USEDEFAULT, 680, 260, NULL, NULL, GetModuleHandleA(NULL), 0);
    GetClientRect(hMainWnd, &rc);
    ShowWindow(hMainWnd, SW_SHOW);

    test_cbsize();

    PostQuitMessage(0);
    while(GetMessageA(&msg,0,0,0)) {
        TranslateMessage(&msg);
        DispatchMessageA(&msg);
    }
    DestroyWindow(hMainWnd);
}<|MERGE_RESOLUTION|>--- conflicted
+++ resolved
@@ -44,21 +44,6 @@
         nidW.hIcon = LoadIconA(NULL, (LPSTR)IDI_APPLICATION);
         nidW.uCallbackMessage = WM_USER+17;
         ret = pShell_NotifyIconW(NIM_ADD, &nidW);
-<<<<<<< HEAD
-        if (ret)
-        {
-            /* using an invalid cbSize does work */
-            nidW.cbSize = 3;
-            nidW.hWnd = hMainWnd;
-            nidW.uID = 1;
-            ret = pShell_NotifyIconW(NIM_DELETE, &nidW);
-            ok( ret || broken(!ret), /* nt4 */ "NIM_DELETE failed!\n");
-            /* as icon doesn't exist anymore - now there will be an error */
-            nidW.cbSize = sizeof(nidW);
-            ok(!pShell_NotifyIconW(NIM_DELETE, &nidW) != !ret, "The icon was not deleted\n");
-        }
-        else win_skip( "Shell_NotifyIconW not working\n" );  /* win9x */
-=======
         ok(ret, "NIM_ADD failed!\n");
         /* using an invalid cbSize does work */
         nidW.cbSize = 3;
@@ -69,7 +54,6 @@
         /* as icon doesn't exist anymore - now there will be an error */
         nidW.cbSize = sizeof(nidW);
         ok(!pShell_NotifyIconW(NIM_DELETE, &nidW) != !ret, "The icon was not deleted\n");
->>>>>>> 2a8a0238
     }
 
     /* same for Shell_NotifyIconA */
@@ -87,7 +71,7 @@
     nidA.hWnd = hMainWnd;
     nidA.uID = 1;
     ret = Shell_NotifyIconA(NIM_DELETE, &nidA);
-    ok( ret || broken(!ret),  /* win9x */ "NIM_DELETE failed!\n");
+    ok(ret, "NIM_DELETE failed!\n");
     /* as icon doesn't exist anymore - now there will be an error */
     nidA.cbSize = sizeof(nidA);
     ok(!Shell_NotifyIconA(NIM_DELETE, &nidA) != !ret, "The icon was not deleted\n");
