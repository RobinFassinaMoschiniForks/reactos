--- conflicted
+++ resolved
@@ -159,15 +159,15 @@
 
     CoCreateInstance(&CLSID_ShellLink, NULL, CLSCTX_INPROC_SERVER,
                      &IID_IShellLinkW, (LPVOID*)&slW);
-    if (!slW)
-        skip("SetPath with NULL parameter crashes on Win9x\n");
+    if (!slW /* Win9x */ || !pGetLongPathNameA /* NT4 */)
+        skip("SetPath with NULL parameter crashes on Win9x and some NT4\n");
     else
     {
         IShellLinkW_Release(slW);
         r = IShellLinkA_SetPath(sl, NULL);
         ok(r==E_INVALIDARG ||
            broken(r==S_OK), /* Some Win95 and NT4 */
-           "SetPath failed (0x%08x)\n", r);
+           "SetPath returned wrong error (0x%08x)\n", r);
     }
 
     r = IShellLinkA_SetPath(sl, "");
@@ -195,16 +195,14 @@
     /* Test the interaction of SetPath and SetIDList */
     tmp_pidl=NULL;
     r = IShellLinkA_GetIDList(sl, &tmp_pidl);
-    todo_wine ok(r == S_OK, "GetIDList failed (0x%08x)\n", r);
+    ok(r == S_OK, "GetIDList failed (0x%08x)\n", r);
     if (r == S_OK)
     {
         BOOL ret;
 
         strcpy(buffer,"garbage");
         ret = SHGetPathFromIDListA(tmp_pidl, buffer);
-        todo_wine {
         ok(ret, "SHGetPathFromIDListA failed\n");
-        }
         if (ret)
             ok(lstrcmpiA(buffer,str)==0, "GetIDList returned '%s'\n", buffer);
         pILFree(tmp_pidl);
@@ -316,9 +314,7 @@
     i=0xdeadbeef;
     strcpy(buffer,"garbage");
     r = IShellLinkA_GetIconLocation(sl, buffer, sizeof(buffer), &i);
-    todo_wine {
     ok(r == S_OK, "GetIconLocation failed (0x%08x)\n", r);
-    }
     ok(*buffer=='\0', "GetIconLocation returned '%s'\n", buffer);
     ok(i==0, "GetIconLocation returned %d\n", i);
 
@@ -419,7 +415,7 @@
     if (0)
     {
         /* crashes on XP */
-        r = IPersistFile_GetCurFile(pf, NULL);
+        IPersistFile_GetCurFile(pf, NULL);
     }
 
         /* test GetCurFile before ::Save */
@@ -660,6 +656,24 @@
     desc.hotkey=0x1234;
     create_lnk(lnkfile, &desc, 0);
     check_lnk(lnkfile, &desc, 0x0);
+
+    /* Test omitting .exe from an absolute path */
+    p=strrchr(realpath, '.');
+    if (p)
+        *p='\0';
+
+    desc.description="absolute path without .exe";
+    desc.workdir=mydir;
+    desc.path=realpath;
+    desc.pidl=NULL;
+    desc.arguments="/option1 /option2 \"Some string\"";
+    desc.showcmd=SW_SHOWNORMAL;
+    desc.icon=mypath;
+    desc.icon_id=0;
+    desc.hotkey=0x1234;
+    create_lnk(lnkfile, &desc, 0);
+    strcat(realpath, ".exe");
+    check_lnk(lnkfile, &desc, 0x4);
 
     /* Overwrite the existing lnk file and test link to a command on the path */
     desc.description="command on path";
@@ -677,6 +691,22 @@
     desc.path=realpath;
     check_lnk(lnkfile, &desc, 0x0);
 
+    /* Test omitting .exe from a command on the path */
+    desc.description="command on path without .exe";
+    desc.workdir=mypath;
+    desc.path="rundll32";
+    desc.pidl=NULL;
+    desc.arguments="/option1 /option2 \"Some string\"";
+    desc.showcmd=SW_SHOWNORMAL;
+    desc.icon=mypath;
+    desc.icon_id=0;
+    desc.hotkey=0x1234;
+    create_lnk(lnkfile, &desc, 0);
+    /* Check that link is created to proper location */
+    SearchPathA( NULL, "rundll32", NULL, MAX_PATH, realpath, NULL);
+    desc.path=realpath;
+    check_lnk(lnkfile, &desc, 0x4);
+
     /* Create a temporary non-executable file */
     r=GetTempPathA(sizeof(mypath), mypath);
     ok(r<sizeof(mypath), "GetTempPath failed (%d), err %d\n", r, GetLastError());
@@ -706,6 +736,8 @@
     check_lnk(lnkfile, &desc, 0x0);
 
     r=pGetShortPathNameA(mydir, mypath, sizeof(mypath));
+    ok(r<sizeof(mypath), "GetShortPathName failed (%d), err %d\n", r, GetLastError());
+
     strcpy(realpath, mypath);
     strcat(realpath, "\\test.txt");
     strcat(mypath, "\\\\test.txt");
@@ -727,8 +759,6 @@
     r = DeleteFileA(mypath);
     ok(r, "failed to delete file %s (%d)\n", mypath, GetLastError());
 
-<<<<<<< HEAD
-=======
     /* Create a temporary .bat file */
     strcpy(mypath, mydir);
     strcat(mypath, "\\test.bat");
@@ -759,7 +789,6 @@
     r = DeleteFileA(realpath);
     ok(r, "failed to delete file %s (%d)\n", realpath, GetLastError());
 
->>>>>>> 2a8a0238
     /* FIXME: Also test saving a .lnk pointing to a pidl that cannot be
      * represented as a path.
      */
@@ -821,16 +850,21 @@
     ok( r == E_FAIL, "CopyDataBlock failed\n");
     ok( dar == NULL, "should be null\n");
 
-    r = IShellLinkW_SetPath(sl, NULL);
-    ok(r == E_INVALIDARG, "set path failed\n");
+    if (!pGetLongPathNameA /* NT4 */)
+        skip("SetPath with NULL parameter crashes on NT4\n");
+    else
+    {
+        r = IShellLinkW_SetPath(sl, NULL);
+        ok(r == E_INVALIDARG, "SetPath returned wrong error (0x%08x)\n", r);
+    }
 
     r = IShellLinkW_SetPath(sl, lnk);
-    ok(r == S_OK, "set path failed\n");
+    ok(r == S_OK, "SetPath failed\n");
 
 if (0)
 {
     /* the following crashes */
-    r = IShellLinkDataList_GetFlags( dl, NULL );
+    IShellLinkDataList_GetFlags( dl, NULL );
 }
 
     flags = 0;
@@ -881,8 +915,6 @@
     ok(SUCCEEDED(res), "SHDefExtractIconA failed, res=%x\n", res);
 }
 
-<<<<<<< HEAD
-=======
 static void test_GetIconLocation(void)
 {
     IShellLinkA *sl;
@@ -1118,7 +1150,6 @@
     IShellLinkW_Release(linkW);
 }
 
->>>>>>> 2a8a0238
 START_TEST(shelllink)
 {
     HRESULT r;
@@ -1143,13 +1174,10 @@
     test_load_save();
     test_datalink();
     test_shdefextracticon();
-<<<<<<< HEAD
-=======
     test_GetIconLocation();
     test_SHGetStockIconInfo();
     test_SHExtractIcons();
     test_propertystore();
->>>>>>> 2a8a0238
 
     CoUninitialize();
 }