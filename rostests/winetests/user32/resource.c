/* Unit test suite for resources.
 *
 * Copyright 2004 Ferenc Wagner
 * Copyright 2003, 2004 Mike McCormack
 *
 * This library is free software; you can redistribute it and/or
 * modify it under the terms of the GNU Lesser General Public
 * License as published by the Free Software Foundation; either
 * version 2.1 of the License, or (at your option) any later version.
 *
 * This library is distributed in the hope that it will be useful,
 * but WITHOUT ANY WARRANTY; without even the implied warranty of
 * MERCHANTABILITY or FITNESS FOR A PARTICULAR PURPOSE.  See the GNU
 * Lesser General Public License for more details.
 *
 * You should have received a copy of the GNU Lesser General Public
 * License along with this library; if not, write to the Free Software
 * Foundation, Inc., 51 Franklin St, Fifth Floor, Boston, MA 02110-1301, USA
 */

#include <assert.h>
#include <windows.h>

#include "wine/test.h"

static UINT (WINAPI *pPrivateExtractIconsA)(LPCSTR, int, int, int, HICON *, UINT *, UINT, UINT) = NULL;

static void init_function_pointers(void) 
{
    HMODULE hmod = GetModuleHandleA("user32.dll");
    pPrivateExtractIconsA = (void*)GetProcAddress(hmod, "PrivateExtractIconsA");
}

static void test_LoadStringW(void)
{
    HINSTANCE hInst = GetModuleHandleA(NULL);
    WCHAR copiedstringw[128], returnedstringw[128], *resourcepointer = NULL;
    char copiedstring[128], returnedstring[128];
    int length1, length2, retvalue;

    /* Check that the string which is returned by LoadStringW matches
       the string at the pointer returned by LoadStringW when called with buflen = 0 */
    SetLastError(0xdeadbeef);
    length1 = LoadStringW(hInst, 2, (WCHAR *) &resourcepointer, 0); /* get pointer to resource. */
    if (!length1)
    {
        if (GetLastError() == ERROR_CALL_NOT_IMPLEMENTED)
            win_skip( "LoadStringW not implemented\n" );
        else
            win_skip( "LoadStringW does not return a pointer to the resource\n" );
        return;
    }
    length2 = LoadStringW(hInst, 2, returnedstringw, sizeof(returnedstringw) /sizeof(WCHAR)); /* get resource string */
    ok(length2 > 0, "LoadStringW failed to load resource 2, ret %d, err %d\n", length2, GetLastError());
    ok(length1 == length2, "LoadStringW returned different values dependent on buflen. ret1 %d, ret2 %d\n",
        length1, length2);
    ok(length1 > 0 && resourcepointer != NULL, "LoadStringW failed to get pointer to resource 2, ret %d, err %d\n",
        length1, GetLastError());

    /* Copy the resource since it is not '\0' terminated, and add '\0' to the end */
    if(resourcepointer != NULL) /* Check that the resource pointer was loaded to avoid access violation */
    {
        memcpy(copiedstringw, resourcepointer, length1 * sizeof(WCHAR));
        copiedstringw[length1] = '\0';
        /* check that strings match */
        WideCharToMultiByte( CP_ACP, 0, returnedstringw, -1, returnedstring, 128, NULL, NULL );
        WideCharToMultiByte( CP_ACP, 0, copiedstringw, -1, copiedstring, 128, NULL, NULL );
        ok(!memcmp(copiedstringw, returnedstringw, (length2 + 1)*sizeof(WCHAR)),
           "strings don't match: returnedstring = %s, copiedstring = %s\n", returnedstring, copiedstring);
    }

    /* check that calling LoadStringW with buffer = NULL returns zero */
    retvalue = LoadStringW(hInst, 2, NULL, 0);
    ok(!retvalue, "LoadStringW returned a non-zero value when called with buffer = NULL, retvalue = %d\n", retvalue);
    /* check again, with a different buflen value, that calling LoadStringW with buffer = NULL returns zero */
    retvalue = LoadStringW(hInst, 2, NULL, 128);
    ok(!retvalue, "LoadStringW returned a non-zero value when called with buffer = NULL, retvalue = %d\n", retvalue);
}

static void test_LoadStringA (void)
{
    HINSTANCE hInst = GetModuleHandleA(NULL);
    static const char str[] = "String resource"; /* same in resource.rc */
    char buf[128];
    struct string_test {
        unsigned int bufsiz;
        unsigned int expected;
    };
    struct string_test tests[] = {{sizeof buf, sizeof str - 1},
                                  {sizeof str, sizeof str - 1},
                                  {sizeof str - 1, sizeof str - 2}};
    unsigned int i;
    int ret, ret2;

    assert (sizeof str < sizeof buf);
    for (i = 0; i < sizeof tests / sizeof tests[0]; i++) {
        const unsigned int bufsiz = tests[i].bufsiz;
        const unsigned int expected = tests[i].expected;
        const int len = LoadStringA (hInst, 0, buf, bufsiz);

        ok (len == expected, "bufsiz=%d: got %d, expected %d\n",
            bufsiz, len, expected);
        if (len != expected) continue;
        ok (!memcmp (buf, str, len),
            "bufsiz=%d: got '%s', expected '%.*s'\n",
            bufsiz, buf, len, str);
        ok (buf[len] == 0, "bufsiz=%d: NUL termination missing\n",
            bufsiz);
    }

    ret = LoadStringA(hInst, 1, buf, sizeof(buf) );
    ok( ret > 0, "LoadString failed: ret %d err %d\n", ret, GetLastError());
    ret2 = LoadStringA( hInst, MAKELONG( 1, 0x8000 ), buf, sizeof(buf));
    ok( ret2 == ret, "LoadString failed: ret %d err %d\n", ret, GetLastError());
    ret2 = LoadStringA( hInst, MAKELONG( 1, 0xffff ), buf, sizeof(buf));
    ok( ret2 == ret, "LoadString failed: ret %d err %d\n", ret, GetLastError());

    ret = LoadStringA(hInst, 65534, buf, sizeof(buf) );
    ok( ret > 0, "LoadString failed: ret %d err %d\n", ret, GetLastError());
    ret2 = LoadStringA( hInst, MAKELONG( 65534, 0x8000 ), buf, sizeof(buf));
    ok( ret2 == ret, "LoadString failed: ret %d err %d\n", ret, GetLastError());
    ret2 = LoadStringA( hInst, MAKELONG( 65534, 0xffff ), buf, sizeof(buf));
    ok( ret2 == ret, "LoadString failed: ret %d err %d\n", ret, GetLastError());

    ret = LoadStringA(hInst, 0, buf, 0);
    ok( ret == -1 || broken(ret == 0),
        "LoadStringA did not return -1 when called with buflen = 0, got %d, err %d\n",
        ret, GetLastError());

    SetLastError(0xdeadbeef);
    buf[0] = 'a';
    ret = LoadStringA(hInst, 1, buf, 1);
    ok( !ret, "LoadString returned %d\n", ret);
    ok( buf[0] == 0, "buf[0] = %c (%x)\n", buf[0], buf[0]);
    ok( GetLastError() == 0xdeadbeef, "GetLastError() = %d\n", GetLastError());
}

static void test_accel1(void)
{
    UINT r, n;
    HACCEL hAccel;
    ACCEL ac[10];

    /* now create our own valid accelerator table */
    n = 0;
    ac[n].cmd = 1000;
    ac[n].key = 'A';
    ac[n++].fVirt = FVIRTKEY | FNOINVERT;

    ac[n].cmd = 1001;
    ac[n].key = 'B';
    ac[n++].fVirt = FNOINVERT;

    ac[n].cmd = 0;
    ac[n].key = 0;
    ac[n++].fVirt = 0;

    hAccel = CreateAcceleratorTableA( &ac[0], n );
    ok( hAccel != NULL, "create accelerator table\n");

    r = DestroyAcceleratorTable( hAccel );
    ok( r, "destroy accelerator table\n");

    /* now try create an invalid one */
    n = 0;
    ac[n].cmd = 1000;
    ac[n].key = 'A';
    ac[n++].fVirt = FVIRTKEY | FNOINVERT;

    ac[n].cmd = 0xffff;
    ac[n].key = 0xffff;
    ac[n++].fVirt = (SHORT) 0xffff;

    ac[n].cmd = 0xfff0;
    ac[n].key = 0xffff;
    ac[n++].fVirt = (SHORT) 0xfff0;

    ac[n].cmd = 0xfff0;
    ac[n].key = 0xffff;
    ac[n++].fVirt = 0x0000;

    ac[n].cmd = 0xfff0;
    ac[n].key = 0xffff;
    ac[n++].fVirt = 0x0001;

    hAccel = CreateAcceleratorTableA( &ac[0], n );
    ok( hAccel != NULL, "create accelerator table\n");

<<<<<<< HEAD
    r = CopyAcceleratorTable( hAccel, NULL, 0 );
    ok( r == n || broken(r == 2), /* win9x */
        "two entries in table %u/%u\n", r, n);

    r = CopyAcceleratorTable( hAccel, &ac[0], n );
    ok( r == n || broken(r == 2), /* win9x */
        "still should be two entries in table %u/%u\n", r, n);
=======
    r = CopyAcceleratorTableA( hAccel, NULL, 0 );
    ok( r == n, "two entries in table %u/%u\n", r, n);

    r = CopyAcceleratorTableA( hAccel, &ac[0], n );
    ok( r == n, "still should be two entries in table %u/%u\n", r, n);
>>>>>>> 2a8a0238

    n=0;
    ok( ac[n].cmd == 1000, "cmd 0 not preserved got %x\n", ac[n].cmd);
    ok( ac[n].key == 'A', "key 0 not preserved got %x\n", ac[n].key);
    ok( ac[n].fVirt == (FVIRTKEY | FNOINVERT), "fVirt 0 not preserved got %x\n", ac[n].fVirt);

    if (++n == r) goto done;
    ok( ac[n].cmd == 0xffff, "cmd 1 not preserved got %x\n", ac[n].cmd);
    ok( ac[n].key == 0xffff, "key 1 not preserved got %x\n", ac[n].key);
    ok( ac[n].fVirt == 0x007f, "fVirt 1 wrong got %x\n", ac[n].fVirt);

    if (++n == r) goto done;
    ok( ac[n].cmd == 0xfff0, "cmd 2 not preserved got %x\n", ac[n].cmd);
    ok( (ac[n].key & 0xff) == 0xff, "key 2 not preserved got %x\n", ac[n].key);
    ok( ac[n].fVirt == 0x0070, "fVirt 2 wrong got %x\n", ac[n].fVirt);

    if (++n == r) goto done;
    ok( ac[n].cmd == 0xfff0, "cmd 3 not preserved got %x\n", ac[n].cmd);
    ok( (ac[n].key & 0xff) == 0xff, "key 3 not preserved got %x\n", ac[n].key);
    ok( ac[n].fVirt == 0x0000, "fVirt 3 wrong got %x\n", ac[n].fVirt);

    if (++n == r) goto done;
    ok( ac[n].cmd == 0xfff0, "cmd 4 not preserved got %x\n", ac[n].cmd);
    ok( ac[n].key == 0xffff, "key 4 not preserved got %x\n", ac[n].key);
    ok( ac[n].fVirt == 0x0001, "fVirt 4 wrong  got %x\n", ac[n].fVirt);
done:
    r = DestroyAcceleratorTable( hAccel );
    ok( r, "destroy accelerator table\n");

    hAccel = CreateAcceleratorTableA( &ac[0], 0 );
    ok( !hAccel || broken(hAccel != NULL), /* nt4 */ "zero elements should fail\n");

    /* these will on crash win2k
    hAccel = CreateAcceleratorTable( NULL, 1 );
    hAccel = CreateAcceleratorTable( &ac[0], -1 );
    */
}

/*
 *  memcmp on the tables works in Windows, but does not work in wine, as
 *  there is an extra undefined and unused byte between fVirt and the key
 */
static void test_accel2(void)
{
    ACCEL ac[2], out[2];
    HACCEL hac;
    int res;

    ac[0].cmd   = 0;
    ac[0].fVirt = 0;
    ac[0].key   = 0;

    ac[1].cmd   = 0;
    ac[1].fVirt = 0;
    ac[1].key   = 0;

    /*
     * crashes on win2k
     * hac = CreateAcceleratorTable( NULL, 1 );
     */

    /* try a zero count */
    hac = CreateAcceleratorTableA( &ac[0], 0 );
    ok( !hac || broken(hac != NULL), /* nt4 */ "fail\n");
    if (!hac) ok( !DestroyAcceleratorTable( hac ), "destroy failed\n");

    /* creating one accelerator should work */
    hac = CreateAcceleratorTableA( &ac[0], 1 );
    ok( hac != NULL , "fail\n");
    ok( 1 == CopyAcceleratorTableA( hac, out, 1 ), "copy failed\n");
    ok( DestroyAcceleratorTable( hac ), "destroy failed\n");

    /* how about two of the same type? */
    hac = CreateAcceleratorTableA( &ac[0], 2);
    ok( hac != NULL , "fail\n");
<<<<<<< HEAD
    res = CopyAcceleratorTable( hac, NULL, 100 );
    ok( res == 2 || broken(res == 0), /* win9x */ "copy null failed %d\n", res);
    res = CopyAcceleratorTable( hac, NULL, 0 );
    ok( res == 2, "copy null failed %d\n", res);
    res = CopyAcceleratorTable( hac, NULL, 1 );
    ok( res == 2 || broken(res == 0), /* win9x */ "copy null failed %d\n", res);
    ok( 1 == CopyAcceleratorTable( hac, out, 1 ), "copy 1 failed\n");
    ok( 2 == CopyAcceleratorTable( hac, out, 2 ), "copy 2 failed\n");
=======
    res = CopyAcceleratorTableA( hac, NULL, 100 );
    ok( res == 2, "copy null failed %d\n", res);
    res = CopyAcceleratorTableA( hac, NULL, 0 );
    ok( res == 2, "copy null failed %d\n", res);
    res = CopyAcceleratorTableA( hac, NULL, 1 );
    ok( res == 2, "copy null failed %d\n", res);
    ok( 1 == CopyAcceleratorTableA( hac, out, 1 ), "copy 1 failed\n");
    ok( 2 == CopyAcceleratorTableA( hac, out, 2 ), "copy 2 failed\n");
>>>>>>> 2a8a0238
    ok( DestroyAcceleratorTable( hac ), "destroy failed\n");
    /* ok( !memcmp( ac, out, sizeof ac ), "tables different\n"); */

    /* how about two of the same type with a non-zero key? */
    ac[0].key = 0x20;
    ac[1].key = 0x20;
    hac = CreateAcceleratorTableA( &ac[0], 2);
    ok( hac != NULL , "fail\n");
    ok( 2 == CopyAcceleratorTableA( hac, out, 2 ), "copy 2 failed\n");
    ok( DestroyAcceleratorTable( hac ), "destroy failed\n");
    /* ok( !memcmp( ac, out, sizeof ac ), "tables different\n"); */

    /* how about two of the same type with a non-zero virtual key? */
    ac[0].fVirt = FVIRTKEY;
    ac[0].key = 0x40;
    ac[1].fVirt = FVIRTKEY;
    ac[1].key = 0x40;
    hac = CreateAcceleratorTableA( &ac[0], 2);
    ok( hac != NULL , "fail\n");
    ok( 2 == CopyAcceleratorTableA( hac, out, 2 ), "copy 2 failed\n");
    /* ok( !memcmp( ac, out, sizeof ac ), "tables different\n"); */
    ok( DestroyAcceleratorTable( hac ), "destroy failed\n");

    /* how virtual key codes */
    ac[0].fVirt = FVIRTKEY;
    hac = CreateAcceleratorTableA( &ac[0], 1);
    ok( hac != NULL , "fail\n");
    ok( 1 == CopyAcceleratorTableA( hac, out, 2 ), "copy 2 failed\n");
    /* ok( !memcmp( ac, out, sizeof ac/2 ), "tables different\n"); */
    ok( DestroyAcceleratorTable( hac ), "destroy failed\n");

    /* how turning on all bits? */
    ac[0].cmd   = 0xffff;
    ac[0].fVirt = 0xff;
    ac[0].key   = 0xffff;
    hac = CreateAcceleratorTableA( &ac[0], 1);
    ok( hac != NULL , "fail\n");
    ok( 1 == CopyAcceleratorTableA( hac, out, 1 ), "copy 1 failed\n");
    /* ok( memcmp( ac, out, sizeof ac/2 ), "tables not different\n"); */
    ok( out[0].cmd == ac[0].cmd, "cmd modified\n");
    ok( out[0].fVirt == (ac[0].fVirt&0x7f), "fVirt not modified\n");
    ok( out[0].key == ac[0].key, "key modified\n");
    ok( DestroyAcceleratorTable( hac ), "destroy failed\n");

    /* how turning on all bits? */
    memset( ac, 0xff, sizeof ac );
    hac = CreateAcceleratorTableA( &ac[0], 2);
    ok( hac != NULL , "fail\n");
<<<<<<< HEAD
    res = CopyAcceleratorTable( hac, out, 2 );
    ok( res == 2 || broken(res == 1), /* win9x */ "copy 2 failed %d\n", res);
=======
    res = CopyAcceleratorTableA( hac, out, 2 );
    ok( res == 2, "copy 2 failed %d\n", res);
>>>>>>> 2a8a0238
    /* ok( memcmp( ac, out, sizeof ac ), "tables not different\n"); */
    ok( out[0].cmd == ac[0].cmd, "cmd modified\n");
    ok( out[0].fVirt == (ac[0].fVirt&0x7f), "fVirt not modified\n");
    ok( out[0].key == ac[0].key, "key modified\n");
    if (res == 2)
    {
        ok( out[1].cmd == ac[1].cmd, "cmd modified\n");
        ok( out[1].fVirt == (ac[1].fVirt&0x7f), "fVirt not modified\n");
        ok( out[1].key == ac[1].key, "key modified\n");
    }
    ok( DestroyAcceleratorTable( hac ), "destroy failed\n");
}

static void test_PrivateExtractIcons(void) {
    const CHAR szShell32Dll[] = "shell32.dll";
    HICON ahIcon[256];
    UINT i, aIconId[256], cIcons, cIcons2;

    if (!pPrivateExtractIconsA) return;

    cIcons = pPrivateExtractIconsA("", 0, 16, 16, ahIcon, aIconId, 1, 0);
    ok(cIcons == ~0u, "got %u\n", cIcons);

    cIcons = pPrivateExtractIconsA("notepad.exe", 0, 16, 16, NULL, NULL, 1, 0);
    ok(cIcons == 1 || broken(cIcons == 2) /* win2k */, "got %u\n", cIcons);

    ahIcon[0] = (HICON)0xdeadbeef;
    cIcons = pPrivateExtractIconsA("notepad.exe", 0, 16, 16, ahIcon, NULL, 1, 0);
    ok(cIcons == 1, "got %u\n", cIcons);
    ok(ahIcon[0] != (HICON)0xdeadbeef, "icon not set\n");
    DestroyIcon(ahIcon[0]);

    ahIcon[0] = (HICON)0xdeadbeef;
    aIconId[0] = 0xdeadbeef;
    cIcons = pPrivateExtractIconsA("notepad.exe", 0, 16, 16, ahIcon, aIconId, 1, 0);
    ok(cIcons == 1, "got %u\n", cIcons);
    ok(ahIcon[0] != (HICON)0xdeadbeef, "icon not set\n");
    ok(aIconId[0] != 0xdeadbeef, "id not set\n");
    DestroyIcon(ahIcon[0]);

    cIcons = pPrivateExtractIconsA(szShell32Dll, 0, 16, 16, NULL, NULL, 0, 0);
    cIcons2 = pPrivateExtractIconsA(szShell32Dll, 4, MAKELONG(32,16), MAKELONG(32,16), 
                                   NULL, NULL, 256, 0);
    ok((cIcons == cIcons2) && (cIcons > 0), 
       "Icon count should be independent of requested icon sizes and base icon index! "
       "(cIcons=%d, cIcons2=%d)\n", cIcons, cIcons2);

    cIcons = pPrivateExtractIconsA(szShell32Dll, 0, 16, 16, ahIcon, aIconId, 0, 0);
    ok(cIcons == 0, "Zero icons requested, got cIcons=%d\n", cIcons);

    cIcons = pPrivateExtractIconsA(szShell32Dll, 0, 16, 16, ahIcon, aIconId, 3, 0);
    ok(cIcons == 3, "Three icons requested got cIcons=%d\n", cIcons);
    for (i = 0; i < cIcons; i++) DestroyIcon(ahIcon[i]);

    /* count must be a multiple of two when getting two sizes */
    cIcons = pPrivateExtractIconsA(szShell32Dll, 0, MAKELONG(16,32), MAKELONG(16,32),
                                   ahIcon, aIconId, 3, 0);
    ok(cIcons == 0 /* vista */ || cIcons == 4, "Three icons requested got cIcons=%d\n", cIcons);
    for (i = 0; i < cIcons; i++) DestroyIcon(ahIcon[i]);

    cIcons = pPrivateExtractIconsA(szShell32Dll, 0, MAKELONG(16,32), MAKELONG(16,32),
                                   ahIcon, aIconId, 4, 0);
    ok(cIcons == 4, "Four icons requested got cIcons=%d\n", cIcons);
    for (i = 0; i < cIcons; i++) DestroyIcon(ahIcon[i]);
}

static void test_LoadImage(void)
{
    HBITMAP bmp;
    HRSRC hres;

    bmp = LoadBitmapA(GetModuleHandleA(NULL), MAKEINTRESOURCEA(100));
    ok(bmp != NULL, "Could not load a bitmap resource\n");
    if (bmp) DeleteObject(bmp);

    hres = FindResourceA(GetModuleHandleA(NULL), "#100", (LPCSTR)RT_BITMAP);
    ok(hres != NULL, "Could not find a bitmap resource with a numeric string\n");

    bmp = LoadBitmapA(GetModuleHandleA(NULL), "#100");
    ok(bmp != NULL, "Could not load a bitmap resource with a numeric string\n");
    if (bmp) DeleteObject(bmp);
}

START_TEST(resource)
{
    init_function_pointers();
    test_LoadStringA();
    test_LoadStringW();
    test_accel1();
    test_accel2();
    test_PrivateExtractIcons();
    test_LoadImage();
}<|MERGE_RESOLUTION|>--- conflicted
+++ resolved
@@ -186,21 +186,11 @@
     hAccel = CreateAcceleratorTableA( &ac[0], n );
     ok( hAccel != NULL, "create accelerator table\n");
 
-<<<<<<< HEAD
-    r = CopyAcceleratorTable( hAccel, NULL, 0 );
-    ok( r == n || broken(r == 2), /* win9x */
-        "two entries in table %u/%u\n", r, n);
-
-    r = CopyAcceleratorTable( hAccel, &ac[0], n );
-    ok( r == n || broken(r == 2), /* win9x */
-        "still should be two entries in table %u/%u\n", r, n);
-=======
     r = CopyAcceleratorTableA( hAccel, NULL, 0 );
     ok( r == n, "two entries in table %u/%u\n", r, n);
 
     r = CopyAcceleratorTableA( hAccel, &ac[0], n );
     ok( r == n, "still should be two entries in table %u/%u\n", r, n);
->>>>>>> 2a8a0238
 
     n=0;
     ok( ac[n].cmd == 1000, "cmd 0 not preserved got %x\n", ac[n].cmd);
@@ -276,16 +266,6 @@
     /* how about two of the same type? */
     hac = CreateAcceleratorTableA( &ac[0], 2);
     ok( hac != NULL , "fail\n");
-<<<<<<< HEAD
-    res = CopyAcceleratorTable( hac, NULL, 100 );
-    ok( res == 2 || broken(res == 0), /* win9x */ "copy null failed %d\n", res);
-    res = CopyAcceleratorTable( hac, NULL, 0 );
-    ok( res == 2, "copy null failed %d\n", res);
-    res = CopyAcceleratorTable( hac, NULL, 1 );
-    ok( res == 2 || broken(res == 0), /* win9x */ "copy null failed %d\n", res);
-    ok( 1 == CopyAcceleratorTable( hac, out, 1 ), "copy 1 failed\n");
-    ok( 2 == CopyAcceleratorTable( hac, out, 2 ), "copy 2 failed\n");
-=======
     res = CopyAcceleratorTableA( hac, NULL, 100 );
     ok( res == 2, "copy null failed %d\n", res);
     res = CopyAcceleratorTableA( hac, NULL, 0 );
@@ -294,7 +274,6 @@
     ok( res == 2, "copy null failed %d\n", res);
     ok( 1 == CopyAcceleratorTableA( hac, out, 1 ), "copy 1 failed\n");
     ok( 2 == CopyAcceleratorTableA( hac, out, 2 ), "copy 2 failed\n");
->>>>>>> 2a8a0238
     ok( DestroyAcceleratorTable( hac ), "destroy failed\n");
     /* ok( !memcmp( ac, out, sizeof ac ), "tables different\n"); */
 
@@ -343,13 +322,8 @@
     memset( ac, 0xff, sizeof ac );
     hac = CreateAcceleratorTableA( &ac[0], 2);
     ok( hac != NULL , "fail\n");
-<<<<<<< HEAD
-    res = CopyAcceleratorTable( hac, out, 2 );
-    ok( res == 2 || broken(res == 1), /* win9x */ "copy 2 failed %d\n", res);
-=======
     res = CopyAcceleratorTableA( hac, out, 2 );
     ok( res == 2, "copy 2 failed %d\n", res);
->>>>>>> 2a8a0238
     /* ok( memcmp( ac, out, sizeof ac ), "tables not different\n"); */
     ok( out[0].cmd == ac[0].cmd, "cmd modified\n");
     ok( out[0].fVirt == (ac[0].fVirt&0x7f), "fVirt not modified\n");
