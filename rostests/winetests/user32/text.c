/*
 * DrawText tests
 *
 * Copyright (c) 2004 Zach Gorman
 * Copyright 2007,2016 Dmitry Timoshkov
 *
 * This library is free software; you can redistribute it and/or
 * modify it under the terms of the GNU Lesser General Public
 * License as published by the Free Software Foundation; either
 * version 2.1 of the License, or (at your option) any later version.
 *
 * This library is distributed in the hope that it will be useful,
 * but WITHOUT ANY WARRANTY; without even the implied warranty of
 * MERCHANTABILITY or FITNESS FOR A PARTICULAR PURPOSE.  See the GNU
 * Lesser General Public License for more details.
 *
 * You should have received a copy of the GNU Lesser General Public
 * License along with this library; if not, write to the Free Software
 * Foundation, Inc., 51 Franklin St, Fifth Floor, Boston, MA 02110-1301, USA
 */

#include <assert.h>

#include "wine/test.h"
#include "winbase.h"
#include "wingdi.h"
#include "winuser.h"
#include "winerror.h"

#define MODIFIED(rect) (rect.left == 10 && rect.right != 100 && rect.top == 10 && rect.bottom != 100)
#define EMPTY(rect) (rect.left == rect.right && rect.bottom == rect.top)

static void test_DrawTextCalcRect(void)
{
    HWND hwnd;
    HDC hdc;
    HFONT hFont, hOldFont;
    LOGFONTA lf;
    static CHAR text[] = "Example text for testing DrawText in "
      "MM_HIENGLISH mode";
    static WCHAR textW[] = {'W','i','d','e',' ','c','h','a','r',' ',
        's','t','r','i','n','g','\0'};
    static CHAR emptystring[] = "";
    static WCHAR emptystringW[] = { 0 };
    static CHAR wordbreak_text[] = "line1 line2";
    static WCHAR wordbreak_textW[] = {'l','i','n','e','1',' ','l','i','n','e','2',0};
    static char tabstring[] = "one\ttwo";
    INT textlen, textheight, heightcheck;
    RECT rect = { 0, 0, 100, 0 }, rect2;
    BOOL ret;
    DRAWTEXTPARAMS dtp;
    BOOL conform_xp = TRUE;

    /* Initialization */
    hwnd = CreateWindowExA(0, "static", NULL, WS_POPUP,
                           0, 0, 200, 200, 0, 0, 0, NULL);
    ok(hwnd != 0, "CreateWindowExA error %u\n", GetLastError());
    hdc = GetDC(hwnd);
    ok(hdc != 0, "GetDC error %u\n", GetLastError());
    trace("hdc %p\n", hdc);
    textlen = lstrlenA(text);

    /* LOGFONT initialization */
    memset(&lf, 0, sizeof(lf));
    lf.lfCharSet = ANSI_CHARSET;
    lf.lfClipPrecision = CLIP_DEFAULT_PRECIS;
    lf.lfWeight = FW_DONTCARE;
    lf.lfHeight = 0; /* mapping mode dependent */
    lf.lfQuality = DEFAULT_QUALITY;
    lstrcpyA(lf.lfFaceName, "Arial");

    /* DrawText in MM_HIENGLISH with DT_CALCRECT */
    SetMapMode(hdc, MM_HIENGLISH);
    lf.lfHeight = 100 * 9 / 72; /* 9 point */
    hFont = CreateFontIndirectA(&lf);
    ok(hFont != 0, "CreateFontIndirectA error %u\n",
       GetLastError());
    hOldFont = SelectObject(hdc, hFont);

    textheight = DrawTextA(hdc, text, textlen, &rect, DT_CALCRECT |
       DT_EXTERNALLEADING | DT_WORDBREAK | DT_NOCLIP | DT_LEFT |
       DT_NOPREFIX);
    ok( textheight, "DrawTextA error %u\n", GetLastError());

    trace("MM_HIENGLISH rect.bottom %d\n", rect.bottom);
    ok(rect.bottom < 0, "In MM_HIENGLISH, DrawText with "
       "DT_CALCRECT should return a negative rectangle bottom. "
       "(bot=%d)\n", rect.bottom);

    SelectObject(hdc, hOldFont);
    ret = DeleteObject(hFont);
    ok( ret, "DeleteObject error %u\n", GetLastError());


    /* DrawText in MM_TEXT with DT_CALCRECT */
    SetMapMode(hdc, MM_TEXT);
    lf.lfHeight = -MulDiv(9, GetDeviceCaps(hdc,
       LOGPIXELSY), 72); /* 9 point */
    hFont = CreateFontIndirectA(&lf);
    ok(hFont != 0, "CreateFontIndirectA error %u\n",
       GetLastError());
    hOldFont = SelectObject(hdc, hFont);

    textheight = DrawTextA(hdc, text, textlen, &rect, DT_CALCRECT |
       DT_EXTERNALLEADING | DT_WORDBREAK | DT_NOCLIP | DT_LEFT |
       DT_NOPREFIX);
    ok( textheight, "DrawTextA error %u\n", GetLastError());

    trace("MM_TEXT rect.bottom %d\n", rect.bottom);
    ok(rect.bottom > 0, "In MM_TEXT, DrawText with DT_CALCRECT "
       "should return a positive rectangle bottom. (bot=%d)\n",
       rect.bottom);

    /* empty or null text should in some cases calc an empty rectangle */

    SetRect( &rect, 10,10, 100, 100);
    heightcheck = textheight = DrawTextExA(hdc, text, 0, &rect, DT_CALCRECT, NULL );
<<<<<<< HEAD
    ok( !EMPTY(rect) && !MODIFIED(rect),
        "rectangle should NOT be empty got %d,%d-%d,%d\n", rect.left, rect.top, rect.right, rect.bottom );
    if (textheight != 0)  /* Windows 98 */
    {
        win_skip("XP conformity failed, skipping XP tests. Probably win9x\n");
        conform_xp = FALSE;
    }
    else
        ok(textheight==0,"Got textheight from DrawTextExA\n");
=======
    ok(!IsRectEmpty(&rect) && !MODIFIED(rect),
        "rectangle should NOT be empty and NOT modified got %s\n", wine_dbgstr_rect(&rect));
    ok(textheight==0,"Got textheight from DrawTextExA\n");
>>>>>>> 2a8a0238

    SetRect( &rect, 10,10, 100, 100);
    textheight = DrawTextA(hdc, text, 0, &rect, DT_CALCRECT);
    ok(!IsRectEmpty(&rect) && !MODIFIED(rect),
        "rectangle should NOT be empty and NOT modified got %s\n", wine_dbgstr_rect(&rect));
    if (conform_xp)
        ok(textheight==0,"Got textheight from DrawTextA\n");
    ok(textheight == heightcheck,"DrawTextEx and DrawText differ in return\n");

    SetRect( &rect, 10,10, 100, 100);
    SetLastError( 0);
    heightcheck = textheight = DrawTextExA(hdc, emptystring, -1, &rect, DT_CALCRECT, NULL );
    ok(EMPTY(rect), "rectangle should be empty got %s\n", wine_dbgstr_rect(&rect));
    ok(textheight!=0,"Failed to get textheight from DrawTextExA\n");

    SetRect( &rect, 10,10, 100, 100);
    textheight = DrawTextA(hdc, emptystring, -1, &rect, DT_CALCRECT);
    ok(EMPTY(rect), "rectangle should be empty got %s\n", wine_dbgstr_rect(&rect));
    ok(textheight!=0,"Failed to get textheight from DrawTextA\n");
    ok(textheight == heightcheck,"DrawTextEx and DrawText differ in return\n");

    SetRect( &rect, 10,10, 100, 100);
    SetLastError( 0);
    heightcheck = textheight = DrawTextExA(hdc, NULL, -1, &rect, DT_CALCRECT, NULL );
    ok(EMPTY(rect), "rectangle should be empty got %s\n", wine_dbgstr_rect(&rect));
    if (!textheight) /* Windows NT 4 */
    {
        if (conform_xp)
            win_skip("XP conformity failed, skipping XP tests. Probably winNT\n");
        conform_xp = FALSE;
    }
    else
        ok(textheight!=0,"Failed to get textheight from DrawTextExA\n");

    SetRect( &rect, 10,10, 100, 100);
    textheight = DrawTextA(hdc, NULL, -1, &rect, DT_CALCRECT);
    ok(EMPTY(rect), "rectangle should be empty got %s\n", wine_dbgstr_rect(&rect));
    if (conform_xp)
        ok(textheight!=0,"Failed to get textheight from DrawTextA\n");
    ok(textheight == heightcheck,"DrawTextEx and DrawText differ in return\n");

    SetRect( &rect, 10,10, 100, 100);
    heightcheck = textheight = DrawTextExA(hdc, NULL, 0, &rect, DT_CALCRECT, NULL );
    ok(!IsRectEmpty(&rect) && !MODIFIED(rect),
        "rectangle should NOT be empty and NOT modified got %s\n", wine_dbgstr_rect(&rect));
    if (conform_xp)
        ok(textheight==0,"Got textheight from DrawTextExA\n");

    SetRect( &rect, 10,10, 100, 100);
    textheight = DrawTextA(hdc, NULL, 0, &rect, DT_CALCRECT);
    ok(!IsRectEmpty(&rect) && !MODIFIED(rect),
        "rectangle should NOT be empty and NOT modified got %s\n", wine_dbgstr_rect(&rect));
    if (conform_xp)
        ok(textheight==0,"Got textheight from DrawTextA\n");
    ok(textheight == heightcheck,"DrawTextEx and DrawText differ in return\n");

    /* DT_SINGLELINE tests */

    SetRect( &rect, 10,10, 100, 100);
    heightcheck = textheight = DrawTextExA(hdc, text, 0, &rect, DT_CALCRECT|DT_SINGLELINE, NULL );
    ok(!IsRectEmpty(&rect) && !MODIFIED(rect),
        "rectangle should NOT be empty and NOT modified got %s\n", wine_dbgstr_rect(&rect));
    if (conform_xp)
        ok(textheight==0,"Got textheight from DrawTextExA\n");

    SetRect( &rect, 10,10, 100, 100);
    textheight = DrawTextA(hdc, text, 0, &rect, DT_CALCRECT|DT_SINGLELINE);
    ok(!IsRectEmpty(&rect) && !MODIFIED(rect),
        "rectangle should NOT be empty and NOT modified got %s\n", wine_dbgstr_rect(&rect));
    if (conform_xp)
        ok(textheight==0,"Got textheight from DrawTextA\n");
    ok(textheight == heightcheck,"DrawTextEx and DrawText differ in return\n");

    SetRect( &rect, 10,10, 100, 100);
    SetLastError( 0);
    heightcheck = textheight = DrawTextExA(hdc, emptystring, -1, &rect, DT_CALCRECT|DT_SINGLELINE, NULL );
    ok(!EMPTY(rect) && MODIFIED(rect), "rectangle should be modified got %s\n",
       wine_dbgstr_rect(&rect));
    ok(textheight!=0,"Failed to get textheight from DrawTextExA\n");

    SetRect( &rect, 10,10, 100, 100);
    textheight = DrawTextA(hdc, emptystring, -1, &rect, DT_CALCRECT|DT_SINGLELINE);
    ok(!EMPTY(rect) && MODIFIED (rect), "rectangle should be modified got %s\n",
       wine_dbgstr_rect(&rect));
    ok(textheight!=0,"Failed to get textheight from DrawTextA\n");
    ok(textheight == heightcheck,"DrawTextEx and DrawText differ in return\n");

    SetRect( &rect, 10,10, 100, 100);
    SetLastError( 0);
    heightcheck = textheight = DrawTextExA(hdc, NULL, -1, &rect, DT_CALCRECT|DT_SINGLELINE, NULL );
    ok(!EMPTY(rect) && MODIFIED(rect), "rectangle should be modified got %s\n",
       wine_dbgstr_rect(&rect));
    if (conform_xp)
        ok(textheight!=0,"Failed to get textheight from DrawTextExA\n");

    SetRect( &rect, 10,10, 100, 100);
    textheight = DrawTextA(hdc, NULL, -1, &rect, DT_CALCRECT|DT_SINGLELINE);
    ok(!EMPTY(rect) && MODIFIED(rect), "rectangle should be modified got %s\n",
       wine_dbgstr_rect(&rect));
    if (conform_xp)
        ok(textheight!=0,"Failed to get textheight from DrawTextA\n");
    ok(textheight == heightcheck,"DrawTextEx and DrawText differ in return\n");

    SetRect( &rect, 10,10, 100, 100);
    heightcheck = textheight = DrawTextExA(hdc, NULL, 0, &rect, DT_CALCRECT|DT_SINGLELINE, NULL );
    ok(!IsRectEmpty(&rect) && !MODIFIED(rect),
        "rectangle should NOT be empty and NOT modified got %s\n", wine_dbgstr_rect(&rect));
    if (conform_xp)
        ok(textheight==0,"Got textheight from DrawTextExA\n");

    SetRect( &rect, 10,10, 100, 100);
    textheight = DrawTextA(hdc, NULL, 0, &rect, DT_CALCRECT|DT_SINGLELINE);
    ok(!IsRectEmpty(&rect) && !MODIFIED(rect),
        "rectangle should NOT be empty and NOT modified got %s\n", wine_dbgstr_rect(&rect));
    if (conform_xp)
        ok(textheight==0,"Got textheight from DrawTextA\n");
    ok(textheight == heightcheck,"DrawTextEx and DrawText differ in return\n");

    /* further tests with  0 count, NULL and empty strings */
    heightcheck = textheight = DrawTextA(hdc, text, 0, &rect, 0);
    if (conform_xp)
        ok(textheight==0,"Got textheight from DrawTextA\n");
    textheight = DrawTextExA(hdc, text, 0, &rect, 0, NULL );
    if (conform_xp)
        ok(textheight==0,"Got textheight from DrawTextExA\n");
    ok(textheight == heightcheck,"DrawTextEx and DrawText differ in return\n");
    heightcheck = textheight = DrawTextA(hdc, emptystring, 0, &rect, 0);
    if (conform_xp)
        ok(textheight==0,"Got textheight from DrawTextA\n");
    textheight = DrawTextExA(hdc, emptystring, 0, &rect, 0, NULL );
    if (conform_xp)
        ok(textheight==0,"Got textheight from DrawTextExA\n");
    ok(textheight == heightcheck,"DrawTextEx and DrawText differ in return\n");
    heightcheck = textheight = DrawTextA(hdc, NULL, 0, &rect, 0);
    if (conform_xp)
        ok(textheight==0,"Got textheight from DrawTextA\n");
    textheight = DrawTextExA(hdc, NULL, 0, &rect, 0, NULL );
    if (conform_xp)
        ok(textheight==0,"Got textheight from DrawTextExA\n");
    ok(textheight == heightcheck,"DrawTextEx and DrawText differ in return\n");
    heightcheck = textheight = DrawTextA(hdc, emptystring, -1, &rect, 0);
    ok(textheight!=0,"Failed to get textheight from DrawTextA\n");
    textheight = DrawTextExA(hdc, emptystring, -1, &rect, 0, NULL );
    ok(textheight!=0,"Failed to get textheight from DrawTextExA\n");
    ok(textheight == heightcheck,"DrawTextEx and DrawText differ in return\n");
    heightcheck = textheight = DrawTextA(hdc, NULL, -1, &rect, 0);
    if (conform_xp)
        ok(textheight!=0,"Failed to get textheight from DrawTextA\n");
    textheight = DrawTextExA(hdc, NULL, -1, &rect, 0, NULL );
    if (conform_xp)
        ok(textheight!=0,"Failed to get textheight from DrawTextExA\n");
    ok(textheight == heightcheck,"DrawTextEx and DrawText differ in return\n");
    heightcheck = textheight = DrawTextA(hdc, NULL, 10, &rect, 0);
    ok(textheight==0,"Got textheight from DrawTextA\n");
    textheight = DrawTextExA(hdc, NULL, 10, &rect, 0, NULL );
    ok(textheight==0,"Got textheight from DrawTextA\n");
    ok(textheight == heightcheck,"DrawTextEx and DrawText differ in return\n");


    /* invalid dtp size test */
    dtp.cbSize = -1; /* Invalid */
    dtp.uiLengthDrawn = 1337;
    textheight = DrawTextExA(hdc, text, 0, &rect, 0, &dtp);
    ok(textheight==0,"Got textheight from DrawTextExA\n");
    ok(dtp.uiLengthDrawn==1337, "invalid dtp.uiLengthDrawn = %i\n",dtp.uiLengthDrawn);
    dtp.uiLengthDrawn = 1337;
    textheight = DrawTextExA(hdc, emptystring, 0, &rect, 0, &dtp);
    ok(textheight==0,"Got textheight from DrawTextExA\n");
    ok(dtp.uiLengthDrawn==1337, "invalid dtp.uiLengthDrawn = %i\n",dtp.uiLengthDrawn);
    dtp.uiLengthDrawn = 1337;
    textheight = DrawTextExA(hdc, NULL, 0, &rect, 0, &dtp);
    ok(textheight==0,"Got textheight from DrawTextExA\n");
    ok(dtp.uiLengthDrawn==1337, "invalid dtp.uiLengthDrawn = %i\n",dtp.uiLengthDrawn);
    dtp.uiLengthDrawn = 1337;
    textheight = DrawTextExA(hdc, emptystring, -1, &rect, 0, &dtp);
    ok(textheight==0,"Got textheight from DrawTextExA\n");
    ok(dtp.uiLengthDrawn==1337, "invalid dtp.uiLengthDrawn = %i\n",dtp.uiLengthDrawn);
    dtp.uiLengthDrawn = 1337;
    textheight = DrawTextExA(hdc, NULL, -1, &rect, 0, &dtp);
    ok(textheight==0,"Got textheight from DrawTextExA\n");
    ok(dtp.uiLengthDrawn==1337, "invalid dtp.uiLengthDrawn = %i\n",dtp.uiLengthDrawn);

    /* Margin calculations */
    dtp.cbSize = sizeof(dtp);
    dtp.iLeftMargin = 0;
    dtp.iRightMargin = 0;
    SetRectEmpty(&rect);
    DrawTextExA(hdc, text, -1, &rect, DT_CALCRECT, &dtp);
    textlen = rect.right; /* Width without margin */
    dtp.iLeftMargin = 8;
    SetRectEmpty(&rect);
    DrawTextExA(hdc, text, -1, &rect, DT_CALCRECT, &dtp);
    ok(rect.right==dtp.iLeftMargin+textlen  ,"Incorrect left margin calculated  rc(%d,%d)\n", rect.left, rect.right);
    dtp.iLeftMargin = 0;
    dtp.iRightMargin = 8;
    SetRectEmpty(&rect);
    DrawTextExA(hdc, text, -1, &rect, DT_CALCRECT, &dtp);
    ok(rect.right==dtp.iRightMargin+textlen  ,"Incorrect right margin calculated rc(%d,%d)\n", rect.left, rect.right);

    /* Wide char versions */
    SetRect( &rect, 10,10, 100, 100);
    SetLastError( 0);
    heightcheck = textheight = DrawTextExW(hdc, textW, 0, &rect, DT_CALCRECT, NULL );
    if( GetLastError() != ERROR_CALL_NOT_IMPLEMENTED) {
        ok(!IsRectEmpty(&rect) && !MODIFIED(rect),
            "rectangle should NOT be empty and NOT modified got %s\n", wine_dbgstr_rect(&rect));
        ok(textheight!=0,"Failed to get textheight from DrawTextExW\n");

        SetRect( &rect, 10,10, 100, 100);
        textheight = DrawTextW(hdc, textW, 0, &rect, DT_CALCRECT);
        ok(!IsRectEmpty(&rect) && !MODIFIED(rect),
            "rectangle should NOT be empty and NOT modified got %s\n", wine_dbgstr_rect(&rect));
        ok(textheight!=0,"Failed to get textheight from DrawTextW\n");
        ok(textheight == heightcheck,"DrawTextEx and DrawText differ in return\n");

        SetRect( &rect, 10,10, 100, 100);
        heightcheck = textheight = DrawTextExW(hdc, emptystringW, -1, &rect, DT_CALCRECT, NULL );
        ok(EMPTY(rect), "rectangle should be empty got %s\n", wine_dbgstr_rect(&rect));
        ok(textheight!=0,"Failed to get textheight from DrawTextExW\n");

        SetRect( &rect, 10,10, 100, 100);
        textheight = DrawTextW(hdc, emptystringW, -1, &rect, DT_CALCRECT);
        ok(EMPTY(rect), "rectangle should be empty got %s\n", wine_dbgstr_rect(&rect));
        ok(textheight!=0,"Failed to get textheight from DrawTextW\n");
        ok(textheight == heightcheck,"DrawTextEx and DrawText differ in return\n");

        SetRect( &rect, 10,10, 100, 100);
        heightcheck = textheight = DrawTextExW(hdc, NULL, 0, &rect, DT_CALCRECT, NULL );
        ok(!IsRectEmpty(&rect) && !MODIFIED(rect),
            "rectangle should NOT be empty and NOT modified got %s\n", wine_dbgstr_rect(&rect));
        if (textheight) /* windows 2000 */
        {
            if (conform_xp)
                win_skip("XP conformity failed, skipping XP tests. Probably win 2000\n");
            conform_xp = FALSE;
        }
        else
            ok(textheight==0,"Got textheight from DrawTextExW\n");

        SetRect( &rect, 10,10, 100, 100);
        textheight = DrawTextW(hdc, NULL, 0, &rect, DT_CALCRECT);
        ok(!IsRectEmpty(&rect) && !MODIFIED(rect),
            "rectangle should NOT be empty and NOT modified got %s\n", wine_dbgstr_rect(&rect));
        if (conform_xp)
            ok(textheight==0,"Got textheight from DrawTextW\n");
        ok(textheight == heightcheck,"DrawTextEx and DrawText differ in return\n");

        if (conform_xp) {
            /* Crashes on NT4 */
            SetRect( &rect, 10,10, 100, 100);
            heightcheck = textheight = DrawTextExW(hdc, NULL, -1, &rect, DT_CALCRECT, NULL );
            ok(!IsRectEmpty(&rect) && !MODIFIED(rect),
                "rectangle should NOT be empty and NOT modified got %s\n", wine_dbgstr_rect(&rect));
            ok(textheight==0,"Got textheight from DrawTextExW\n");

            SetRect( &rect, 10,10, 100, 100);
            textheight = DrawTextW(hdc, NULL, -1, &rect, DT_CALCRECT);
            ok(!IsRectEmpty(&rect) && !MODIFIED(rect),
                "rectangle should NOT be empty and NOT modified got %s\n", wine_dbgstr_rect(&rect));
            ok(textheight==0,"Got textheight from DrawTextW\n");
            ok(textheight == heightcheck,"DrawTextEx and DrawText differ in return\n");
        }


        /* DT_SINGLELINE tests */

        heightcheck = textheight = DrawTextExW(hdc, textW, 0, &rect, DT_CALCRECT|DT_SINGLELINE, NULL );
        ok(!IsRectEmpty(&rect) && !MODIFIED(rect),
            "rectangle should NOT be empty and NOT modified got %s\n", wine_dbgstr_rect(&rect));
        ok(textheight!=0,"Failed to get textheight from DrawTextExW\n");

        SetRect( &rect, 10,10, 100, 100);
        textheight = DrawTextW(hdc, textW, 0, &rect, DT_CALCRECT|DT_SINGLELINE);
        ok(!IsRectEmpty(&rect) && !MODIFIED(rect),
            "rectangle should NOT be empty and NOT modified got %s\n", wine_dbgstr_rect(&rect));
        ok(textheight!=0,"Failed to get textheight from DrawTextW\n");
        ok(textheight == heightcheck,"DrawTextEx and DrawText differ in return\n");

        SetRect( &rect, 10,10, 100, 100);
        heightcheck = textheight = DrawTextExW(hdc, emptystringW, -1, &rect, DT_CALCRECT|DT_SINGLELINE, NULL );
        ok(!EMPTY(rect) && MODIFIED(rect), "rectangle should be modified got %s\n",
           wine_dbgstr_rect(&rect));
        ok(textheight!=0,"Failed to get textheight from DrawTextExW\n");

        SetRect( &rect, 10,10, 100, 100);
        textheight = DrawTextW(hdc, emptystringW, -1, &rect, DT_CALCRECT|DT_SINGLELINE);
        ok(!EMPTY(rect) && MODIFIED(rect), "rectangle should be modified got %s\n",
           wine_dbgstr_rect(&rect));
        ok(textheight!=0,"Failed to get textheight from DrawTextW\n");
        ok(textheight == heightcheck,"DrawTextEx and DrawText differ in return\n");

        if (conform_xp) {
            /* Crashes on NT4 */
            SetRect( &rect, 10,10, 100, 100);
            heightcheck = textheight = DrawTextExW(hdc, NULL, -1, &rect, DT_CALCRECT|DT_SINGLELINE, NULL );
            ok(!IsRectEmpty(&rect) && !MODIFIED(rect),
                "rectangle should NOT be empty and NOT modified got %s\n", wine_dbgstr_rect(&rect));
            ok(textheight==0,"Got textheight from DrawTextExW\n");

            SetRect( &rect, 10,10, 100, 100);
            textheight = DrawTextW(hdc, NULL, -1, &rect, DT_CALCRECT|DT_SINGLELINE);
            ok(!IsRectEmpty(&rect) && !MODIFIED(rect),
                "rectangle should NOT be empty and NOT modified got %s\n", wine_dbgstr_rect(&rect));
            ok(textheight==0,"Got textheight from DrawTextW\n");
            ok(textheight == heightcheck,"DrawTextEx and DrawText differ in return\n");
        }

        SetRect( &rect, 10,10, 100, 100);
        heightcheck = textheight = DrawTextExW(hdc, NULL, 0, &rect, DT_CALCRECT|DT_SINGLELINE, NULL );
        ok(!IsRectEmpty(&rect) && !MODIFIED(rect),
            "rectangle should NOT be empty and NOT modified got %s\n", wine_dbgstr_rect(&rect));
        if (conform_xp)
            ok(textheight==0,"Got textheight from DrawTextExW\n");

        SetRect( &rect, 10,10, 100, 100);
        textheight = DrawTextW(hdc, NULL, 0, &rect, DT_CALCRECT|DT_SINGLELINE);
        ok(!IsRectEmpty(&rect) && !MODIFIED(rect),
            "rectangle should NOT be empty and NOT modified got %s\n", wine_dbgstr_rect(&rect));
        if (conform_xp)
            ok(textheight==0,"Got textheight from DrawTextW\n");
        ok(textheight == heightcheck,"DrawTextEx and DrawText differ in return\n");

        /* further tests with NULL and empty strings */
        heightcheck = textheight = DrawTextW(hdc, textW, 0, &rect, 0);
        ok(textheight!=0,"Failed to get textheight from DrawTextW\n");
        textheight = DrawTextExW(hdc, textW, 0, &rect, 0, NULL );
        ok(textheight!=0,"Failed to get textheight from DrawTextExW\n");
        ok(textheight == heightcheck,"DrawTextEx and DrawText differ in return\n");
        heightcheck = textheight = DrawTextW(hdc, emptystringW, 0, &rect, 0);
        ok(textheight!=0,"Failed to get textheight from DrawTextW\n");
        textheight = DrawTextExW(hdc, emptystringW, 0, &rect, 0, NULL );
        ok(textheight!=0,"Failed to get textheight from DrawTextExW\n");
        ok(textheight == heightcheck,"DrawTextEx and DrawText differ in return\n");
        heightcheck = textheight = DrawTextW(hdc, NULL, 0, &rect, 0);
        if (conform_xp)
            ok(textheight==0,"Got textheight from DrawTextW\n");
        textheight = DrawTextExW(hdc, NULL, 0, &rect, 0, NULL );
        if (conform_xp)
            ok(textheight==0,"Got textheight from DrawTextExW\n");
        ok(textheight == heightcheck,"DrawTextEx and DrawText differ in return\n");
        heightcheck = textheight = DrawTextW(hdc, emptystringW, -1, &rect, 0);
        ok(textheight!=0,"Failed to get textheight from DrawTextW\n");
        textheight = DrawTextExW(hdc, emptystringW, -1, &rect, 0, NULL );
        ok(textheight!=0,"Failed to get textheight from DrawTextExW\n");
        ok(textheight == heightcheck,"DrawTextEx and DrawText differ in return\n");
        if (conform_xp) {
            /* Crashes on NT4 */
            heightcheck = textheight = DrawTextW(hdc, NULL, -1, &rect, 0);
            ok(textheight==0,"Got textheight from DrawTextW\n");
            textheight = DrawTextExW(hdc, NULL, -1, &rect, 0, NULL );
            ok(textheight==0,"Got textheight from DrawTextExW\n");
            ok(textheight == heightcheck,"DrawTextEx and DrawText differ in return\n");
            heightcheck = textheight = DrawTextW(hdc, NULL, 10, &rect, 0);
            ok(textheight==0,"Got textheight from DrawTextW\n");
            textheight = DrawTextExW(hdc, NULL, 10, &rect, 0, NULL );
            ok(textheight==0,"Got textheight from DrawTextW\n");
            ok(textheight == heightcheck,"DrawTextEx and DrawText differ in return\n");
        }

        dtp.cbSize = -1; /* Invalid */
        dtp.uiLengthDrawn = 1337;
        textheight = DrawTextExW(hdc, textW, 0, &rect, 0, &dtp);
        ok(textheight!=0,"Failed to get textheight from DrawTextExW\n");
        ok(dtp.uiLengthDrawn==1337, "invalid dtp.uiLengthDrawn = %i\n",dtp.uiLengthDrawn);
        dtp.uiLengthDrawn = 1337;
        textheight = DrawTextExW(hdc, emptystringW, 0, &rect, 0, &dtp);
        if (conform_xp)
            ok(textheight==0,"Got textheight from DrawTextExW\n");
        ok(dtp.uiLengthDrawn==1337, "invalid dtp.uiLengthDrawn = %i\n",dtp.uiLengthDrawn);
        dtp.uiLengthDrawn = 1337;
        textheight = DrawTextExW(hdc, NULL, 0, &rect, 0, &dtp);
        if (conform_xp)
            ok(textheight==0,"Got textheight from DrawTextExW\n");
        ok(dtp.uiLengthDrawn==1337, "invalid dtp.uiLengthDrawn = %i\n",dtp.uiLengthDrawn);
        dtp.uiLengthDrawn = 1337;
        textheight = DrawTextExW(hdc, emptystringW, -1, &rect, 0, &dtp);
        ok(textheight==0,"Got textheight from DrawTextExW\n");
        ok(dtp.uiLengthDrawn==1337, "invalid dtp.uiLengthDrawn = %i\n",dtp.uiLengthDrawn);
        if (conform_xp) {
            /* Crashes on NT4 */
            dtp.uiLengthDrawn = 1337;
            textheight = DrawTextExW(hdc, NULL, -1, &rect, 0, &dtp);
            ok(textheight==0,"Got textheight from DrawTextExW\n");
            ok(dtp.uiLengthDrawn==1337, "invalid dtp.uiLengthDrawn = %i\n",dtp.uiLengthDrawn);
        }
    }

    /* More test cases from bug 12226 */
    SetRectEmpty(&rect);
    textheight = DrawTextA(hdc, emptystring, -1, &rect, DT_CALCRECT | DT_LEFT | DT_SINGLELINE);
    ok(textheight, "DrawTextA error %u\n", GetLastError());
    ok(0 == rect.left, "expected 0, got %d\n", rect.left);
    ok(0 == rect.right, "expected 0, got %d\n", rect.right);
    ok(0 == rect.top, "expected 0, got %d\n", rect.top);
    ok(rect.bottom, "rect.bottom should not be 0\n");

    SetRectEmpty(&rect);
    textheight = DrawTextW(hdc, emptystringW, -1, &rect, DT_CALCRECT | DT_LEFT | DT_SINGLELINE);
    if (!textheight && GetLastError() == ERROR_CALL_NOT_IMPLEMENTED)
    {
        win_skip( "DrawTextW not implemented\n" );
    }
    else
    {
        ok(textheight, "DrawTextW error %u\n", GetLastError());
        ok(0 == rect.left, "expected 0, got %d\n", rect.left);
        ok(0 == rect.right, "expected 0, got %d\n", rect.right);
        ok(0 == rect.top, "expected 0, got %d\n", rect.top);
        ok(rect.bottom, "rect.bottom should not be 0\n");
    }

    SetRect(&rect, 0, 0, 1, 1);
    heightcheck = DrawTextA(hdc, wordbreak_text, -1, &rect, DT_CALCRECT);
    SetRect(&rect, 0, 0, 1, 1);
    textheight = DrawTextA(hdc, wordbreak_text, -1, &rect, DT_CALCRECT | DT_WORDBREAK);
    ok(textheight == heightcheck * 2, "Got unexpected textheight %d, expected %d.\n",
       textheight, heightcheck * 2);
    SetRect(&rect, 0, 0, 1, 1);
    textheight = DrawTextA(hdc, wordbreak_text, -1, &rect, DT_CALCRECT | DT_WORDBREAK | DT_EDITCONTROL);
    ok(textheight >= heightcheck * 6, "Got unexpected textheight %d, expected at least %d.\n",
       textheight, heightcheck * 6);

    SetRect(&rect, 0, 0, 1, 1);
    heightcheck = DrawTextW(hdc, wordbreak_textW, -1, &rect, DT_CALCRECT);
    SetRect(&rect, 0, 0, 1, 1);
    textheight = DrawTextW(hdc, wordbreak_textW, -1, &rect, DT_CALCRECT | DT_WORDBREAK);
    ok(textheight == heightcheck * 2, "Got unexpected textheight %d, expected %d.\n",
       textheight, heightcheck * 2);
    SetRect(&rect, 0, 0, 1, 1);
    textheight = DrawTextW(hdc, wordbreak_textW, -1, &rect, DT_CALCRECT | DT_WORDBREAK | DT_EDITCONTROL);
    ok(textheight >= heightcheck * 6, "Got unexpected textheight %d, expected at least %d.\n",
       textheight, heightcheck * 6);

    /* DT_TABSTOP | DT_EXPANDTABS tests */
    SetRect( &rect, 0,0, 10, 10);
    textheight = DrawTextA(hdc, tabstring, -1, &rect, DT_TABSTOP | DT_EXPANDTABS );
    ok(textheight >= heightcheck, "Got unexpected textheight %d\n", textheight);

    SetRect( &rect, 0,0, 10, 10);
    memset(&dtp, 0, sizeof(dtp));
    dtp.cbSize = sizeof(dtp);
    textheight = DrawTextExA(hdc, tabstring, -1, &rect, DT_CALCRECT, &dtp);
    ok(textheight >= heightcheck, "Got unexpected textheight %d\n", textheight);
    ok(dtp.iTabLength == 0, "invalid dtp.iTabLength = %i\n",dtp.iTabLength);

    SetRect( &rect2, 0,0, 10, 10);
    memset(&dtp, 0, sizeof(dtp));
    dtp.cbSize = sizeof(dtp);
    textheight = DrawTextExA(hdc, tabstring, -1, &rect2, DT_CALCRECT | DT_TABSTOP | DT_EXPANDTABS, &dtp);
    ok(textheight >= heightcheck, "Got unexpected textheight %d\n", textheight);
    ok(dtp.iTabLength == 0, "invalid dtp.iTabLength = %i\n",dtp.iTabLength);
    ok(rect.left == rect2.left && rect.right != rect2.right && rect.top == rect2.top && rect.bottom == rect2.bottom,
       "incorrect rect %s rect2 %s\n", wine_dbgstr_rect(&rect), wine_dbgstr_rect(&rect2));

    SetRect( &rect, 0,0, 10, 10);
    memset(&dtp, 0, sizeof(dtp));
    dtp.cbSize = sizeof(dtp);
    dtp.iTabLength = 8;
    textheight = DrawTextExA(hdc, tabstring, -1, &rect, DT_CALCRECT | DT_TABSTOP | DT_EXPANDTABS, &dtp);
    ok(textheight >= heightcheck, "Got unexpected textheight %d\n", textheight);
    ok(dtp.iTabLength == 8, "invalid dtp.iTabLength = %i\n",dtp.iTabLength);
    ok(rect.left == rect2.left, "unexpected value %d, got %d\n", rect.left, rect2.left);
    /* XP, 2003 appear to not give the same values. */
    ok(rect.right == rect2.right || broken(rect.right > rect2.right), "unexpected value %d, got %d\n",rect.right, rect2.right);
    ok(rect.top == rect2.top, "unexpected value %d, got %d\n", rect.top, rect2.top);
    ok(rect.bottom == rect2.bottom , "unexpected value %d, got %d\n", rect.bottom, rect2.bottom);


    SelectObject(hdc, hOldFont);
    ret = DeleteObject(hFont);
    ok( ret, "DeleteObject error %u\n", GetLastError());

    /* Clean up */
    ret = ReleaseDC(hwnd, hdc);
    ok( ret, "ReleaseDC error %u\n", GetLastError());
    ret = DestroyWindow(hwnd);
    ok( ret, "DestroyWindow error %u\n", GetLastError());
}

/* replace tabs by \t */
static void strfmt( const char *str, char *strout)
{
    unsigned int i,j ;
    for(i=0,j=0;i<=strlen(str);i++,j++)
        if((strout[j]=str[i])=='\t') {
            strout[j++]='\\';
            strout[j]='t';
        }
}


#define TABTEST( tabval, tabcount, string, _exp) \
{ int i; char strdisp[64];\
    for(i=0;i<8;i++) tabs[i]=(i+1)*(tabval); \
    extent = GetTabbedTextExtentA( hdc, string, strlen( string), (tabcount), tabs); \
    strfmt( string, strdisp); \
 /*   trace( "Extent is %08lx\n", extent); */\
    ok( extent == _exp, "Test case \"%s\". Text extent is 0x%x, expected 0x%x tab %d tabcount %d\n", \
        strdisp, extent, _exp, tabval, tabcount); \
} \


static void test_TabbedText(void)
{
    HWND hwnd;
    HDC hdc;
    BOOL ret;
    TEXTMETRICA tm;
    DWORD extent;
    INT tabs[8], cx, cy, tab, tabcount,t,align;

    /* Initialization */
    hwnd = CreateWindowExA(0, "static", NULL, WS_POPUP,
                           0, 0, 200, 200, 0, 0, 0, NULL);
    ok(hwnd != 0, "CreateWindowExA error %u\n", GetLastError());
    hdc = GetDC(hwnd);
    ok(hdc != 0, "GetDC error %u\n", GetLastError());

    ret = GetTextMetricsA( hdc, &tm);
    ok( ret, "GetTextMetrics error %u\n", GetLastError());

    extent = GetTabbedTextExtentA( hdc, "x", 1, 1, tabs);
    cx = LOWORD( extent);
    cy = HIWORD( extent);
    trace( "cx is %d cy is %d\n", cx, cy);

    align=1;
    for( t=-1; t<=1; t++) { /* slightly adjust the 4 char tabstop, to 
                               catch the one off errors */
        tab =  (cx *4 + t);
        /* test the special case tabcount =1 and the general array (80 of tabs */
        for( tabcount = 1; tabcount <= 8; tabcount +=7) { 
            TABTEST( align * tab, tabcount, "\t", MAKELONG(tab, cy))
            TABTEST( align * tab, tabcount, "xxx\t", MAKELONG(tab, cy))
            TABTEST( align * tab, tabcount, "\tx", MAKELONG(tab+cx, cy))
            TABTEST( align * tab, tabcount, "\t\t", MAKELONG(tab*2, cy))
            TABTEST( align * tab, tabcount, "\tx\t", MAKELONG(tab*2, cy))
            TABTEST( align * tab, tabcount, "x\tx", MAKELONG(tab+cx, cy))
            TABTEST( align * tab, tabcount, "xx\tx", MAKELONG(tab+cx, cy))
            TABTEST( align * tab, tabcount, "xxx\tx", MAKELONG(tab+cx, cy))
            TABTEST( align * tab, tabcount, "xxxx\tx", MAKELONG(t>0 ? tab + cx : 2*tab+cx, cy))
            TABTEST( align * tab, tabcount, "xxxxx\tx", MAKELONG(2*tab+cx, cy))
        }
    }
    align=-1;
    for( t=-1; t<=1; t++) { /* slightly adjust the 4 char tabstop, to 
                               catch the one off errors */
        tab =  (cx *4 + t);
        /* test the special case tabcount =1 and the general array (8) of tabs */
        for( tabcount = 1; tabcount <= 8; tabcount +=7) { 
            TABTEST( align * tab, tabcount, "\t", MAKELONG(tab, cy))
            TABTEST( align * tab, tabcount, "xxx\t", MAKELONG(tab, cy))
            TABTEST( align * tab, tabcount, "\tx", MAKELONG(tab, cy))
            TABTEST( align * tab, tabcount, "\t\t", MAKELONG(tab*2, cy))
            TABTEST( align * tab, tabcount, "\tx\t", MAKELONG(tab*2, cy))
            TABTEST( align * tab, tabcount, "x\tx", MAKELONG(tab, cy))
            TABTEST( align * tab, tabcount, "xx\tx", MAKELONG(tab, cy))
            TABTEST( align * tab, tabcount, "xxx\tx", MAKELONG(4 * cx >= tab ? 2*tab :tab, cy))
            TABTEST( align * tab, tabcount, "xxxx\tx", MAKELONG(2*tab, cy))
            TABTEST( align * tab, tabcount, "xxxxx\tx", MAKELONG(2*tab, cy))
        }
    }

    ReleaseDC( hwnd, hdc );
    DestroyWindow( hwnd );
}

static void test_DrawState(void)
{
    static const char text[] = "Sample text string";
    HWND hwnd;
    HDC hdc;
    BOOL ret;

    hwnd = CreateWindowExA(0, "static", NULL, WS_POPUP,
                           0, 0, 200, 200, 0, 0, 0, NULL);
    assert(hwnd);

    hdc = GetDC(hwnd);
    assert(hdc);

    SetLastError(0xdeadbeef);
    ret = DrawStateA(hdc, GetStockObject(DKGRAY_BRUSH), NULL, (LPARAM)text, strlen(text),
                    0, 0, 10, 10, DST_TEXT);
    ok(ret, "DrawState error %u\n", GetLastError());

    SetLastError(0xdeadbeef);
    ret = DrawStateA(hdc, GetStockObject(DKGRAY_BRUSH), NULL, (LPARAM)text, 0,
                    0, 0, 10, 10, DST_TEXT);
    ok(ret, "DrawState error %u\n", GetLastError());

    SetLastError(0xdeadbeef);
    ret = DrawStateA(hdc, GetStockObject(DKGRAY_BRUSH), NULL, 0, strlen(text),
                    0, 0, 10, 10, DST_TEXT);
    ok(!ret || broken(ret) /* win98 */, "DrawState succeeded\n");
    ok(GetLastError() == 0xdeadbeef, "not expected error %u\n", GetLastError());

    SetLastError(0xdeadbeef);
    ret = DrawStateA(hdc, GetStockObject(DKGRAY_BRUSH), NULL, 0, 0,
                    0, 0, 10, 10, DST_TEXT);
    ok(!ret || broken(ret) /* win98 */, "DrawState succeeded\n");
    ok(GetLastError() == 0xdeadbeef, "not expected error %u\n", GetLastError());

    ReleaseDC(hwnd, hdc);
    DestroyWindow(hwnd);
}

static void test_CharToOem_OemToChar(void)
{
    static const WCHAR helloWorldW[] = {'H','e','l','l','o',' ','W','o','r','l','d',0};
    static const WCHAR emptyW[] = {0};
    static const char helloWorld[] = "Hello World";
    static const struct
    {
        BOOL src, dst, ret;
    }
    tests[] =
    {
        { FALSE, FALSE, FALSE },
        { TRUE,  FALSE, FALSE },
        { FALSE, TRUE,  FALSE },
        { TRUE,  TRUE,  TRUE  },
    };
    BOOL ret;
    int i;

    for (i = 0; i < sizeof(tests)/sizeof(tests[0]); i++)
    {
        const char *expected = tests[i].ret ? helloWorld : "";
        const char *src = tests[i].src ? helloWorld : NULL;
        char buf[64], *dst = tests[i].dst ? buf : NULL;

        memset(buf, 0, sizeof(buf));
        ret = CharToOemA(src, dst);
        ok(ret == tests[i].ret, "test %d: expected %d, got %d\n", i, tests[i].ret, ret);
        ok(!strcmp(buf, expected), "test %d: got '%s'\n", i, buf);

        memset(buf, 0, sizeof(buf));
        ret = CharToOemBuffA(src, dst, sizeof(helloWorld));
        ok(ret == tests[i].ret, "test %d: expected %d, got %d\n", i, tests[i].ret, ret);
        ok(!strcmp(buf, expected), "test %d: got '%s'\n", i, buf);

        memset(buf, 0, sizeof(buf));
        ret = OemToCharA(src, dst);
        ok(ret == tests[i].ret, "test %d: expected %d, got %d\n", i, tests[i].ret, ret);
        ok(!strcmp(buf, expected), "test %d: got '%s'\n", i, buf);

        memset(buf, 0, sizeof(buf));
        ret = OemToCharBuffA(src, dst, sizeof(helloWorld));
        ok(ret == tests[i].ret, "test %d: expected %d, got %d\n", i, tests[i].ret, ret);
        ok(!strcmp(buf, expected), "test %d: got '%s'\n", i, buf);
    }

    for (i = 0; i < sizeof(tests)/sizeof(tests[0]); i++)
    {
        const char *expected = tests[i].ret ? helloWorld : "";
        const WCHAR *src = tests[i].src ? helloWorldW : NULL;
        char buf[64], *dst = tests[i].dst ? buf : NULL;

        memset(buf, 0, sizeof(buf));
        ret = CharToOemW(src, dst);
        ok(ret == tests[i].ret, "test %d: expected %d, got %d\n", i, tests[i].ret, ret);
        ok(!strcmp(buf, expected), "test %d: got '%s'\n", i, buf);

        memset(buf, 0, sizeof(buf));
        ret = CharToOemBuffW(src, dst, sizeof(helloWorldW)/sizeof(WCHAR));
        ok(ret == tests[i].ret, "test %d: expected %d, got %d\n", i, tests[i].ret, ret);
        ok(!strcmp(buf, expected), "test %d: got '%s'\n", i, buf);
    }

    for (i = 0; i < sizeof(tests)/sizeof(tests[0]); i++)
    {
        const WCHAR *expected = tests[i].ret ? helloWorldW : emptyW;
        const char *src = tests[i].src ? helloWorld : NULL;
        WCHAR buf[64], *dst = tests[i].dst ? buf : NULL;

        memset(buf, 0, sizeof(buf));
        ret = OemToCharW(src, dst);
        ok(ret == tests[i].ret, "test %d: expected %d, got %d\n", i, tests[i].ret, ret);
        ok(!lstrcmpW(buf, expected), "test %d: got '%s'\n", i, wine_dbgstr_w(buf));

        memset(buf, 0, sizeof(buf));
        ret = OemToCharBuffW(src, dst, sizeof(helloWorld));
        ok(ret == tests[i].ret, "test %d: expected %d, got %d\n", i, tests[i].ret, ret);
        ok(!lstrcmpW(buf, expected), "test %d: got '%s'\n", i, wine_dbgstr_w(buf));
    }
}

START_TEST(text)
{
    test_TabbedText();
    test_DrawTextCalcRect();
    test_DrawState();
    test_CharToOem_OemToChar();
}<|MERGE_RESOLUTION|>--- conflicted
+++ resolved
@@ -115,21 +115,9 @@
 
     SetRect( &rect, 10,10, 100, 100);
     heightcheck = textheight = DrawTextExA(hdc, text, 0, &rect, DT_CALCRECT, NULL );
-<<<<<<< HEAD
-    ok( !EMPTY(rect) && !MODIFIED(rect),
-        "rectangle should NOT be empty got %d,%d-%d,%d\n", rect.left, rect.top, rect.right, rect.bottom );
-    if (textheight != 0)  /* Windows 98 */
-    {
-        win_skip("XP conformity failed, skipping XP tests. Probably win9x\n");
-        conform_xp = FALSE;
-    }
-    else
-        ok(textheight==0,"Got textheight from DrawTextExA\n");
-=======
     ok(!IsRectEmpty(&rect) && !MODIFIED(rect),
         "rectangle should NOT be empty and NOT modified got %s\n", wine_dbgstr_rect(&rect));
     ok(textheight==0,"Got textheight from DrawTextExA\n");
->>>>>>> 2a8a0238
 
     SetRect( &rect, 10,10, 100, 100);
     textheight = DrawTextA(hdc, text, 0, &rect, DT_CALCRECT);
@@ -651,6 +639,9 @@
     ret = GetTextMetricsA( hdc, &tm);
     ok( ret, "GetTextMetrics error %u\n", GetLastError());
 
+    extent = GetTabbedTextExtentA( hdc, "x", 0, 1, tabs);
+    ok( extent == 0, "GetTabbedTextExtentA returned non-zero on nCount == 0\n");
+
     extent = GetTabbedTextExtentA( hdc, "x", 1, 1, tabs);
     cx = LOWORD( extent);
     cy = HIWORD( extent);
