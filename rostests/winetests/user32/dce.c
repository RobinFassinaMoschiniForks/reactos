--- conflicted
+++ resolved
@@ -66,10 +66,7 @@
         hdc = hdcs[i] = GetDCEx( hwnd_cache, 0, DCX_USESTYLE | DCX_NORESETATTRS );
         if (!hdc) break;
         rop = GetROP2( hdc );
-        if (hdc == old_hdc)
-            todo_wine ok( rop == def_rop, "wrong ROP2 %d after release %p/%p\n", rop, old_hdc, hdc );
-        else
-            ok( rop == def_rop, "wrong ROP2 %d after release %p/%p\n", rop, old_hdc, hdc );
+        ok( rop == def_rop, "wrong ROP2 %d after release %p/%p\n", rop, old_hdc, hdc );
         if (hdc == old_hdc)
         {
             found_dc = TRUE;
@@ -104,8 +101,8 @@
         rop = GetROP2( hdc );
         if (hdc == old_hdc)
         {
-            todo_wine ok( rop == R2_WHITE || broken( rop == def_rop),
-                          "wrong ROP2 %d after release %p/%p\n", rop, old_hdc, hdc );
+            ok( rop == R2_WHITE || broken( rop == def_rop),
+                "wrong ROP2 %d after release %p/%p\n", rop, old_hdc, hdc );
             SetROP2( old_hdc, def_rop );
         }
         else
@@ -226,11 +223,7 @@
     SetRectEmpty( &rect );
     GetClipBox( hdc, &rect );
     ok( !(rect.left >= 10 && rect.top >= 10 && rect.right <= 20 && rect.bottom <= 20),
-<<<<<<< HEAD
-        "clip box sould have been reset %d,%d-%d,%d\n", rect.left, rect.top, rect.right, rect.bottom );
-=======
         "clip box should have been reset %s\n", wine_dbgstr_rect( &rect ));
->>>>>>> 2a8a0238
     ReleaseDC( hwnd_cache, hdc );
 
     /* window DC */
@@ -515,6 +508,87 @@
     ReleaseDC(hwnd_owndc, dc2);
     ReleaseDC(hwnd_owndc, dc1);
     DestroyWindow(hwnd_owndc);
+}
+
+static void test_dc_layout(void)
+{
+    DWORD (WINAPI *pSetLayout)(HDC hdc, DWORD layout);
+    DWORD (WINAPI *pGetLayout)(HDC hdc);
+    HWND hwnd_cache_rtl, hwnd_owndc_rtl, hwnd_classdc_rtl, hwnd_classdc2_rtl;
+    HDC hdc;
+    DWORD layout;
+    HMODULE mod = GetModuleHandleA("gdi32.dll");
+
+    pGetLayout = (void *)GetProcAddress( mod, "GetLayout" );
+    pSetLayout = (void *)GetProcAddress( mod, "SetLayout" );
+    if (!pGetLayout || !pSetLayout)
+    {
+        win_skip( "Don't have SetLayout\n" );
+        return;
+    }
+
+    hdc = GetDC( hwnd_cache );
+    pSetLayout( hdc, LAYOUT_RTL );
+    layout = pGetLayout( hdc );
+    ReleaseDC( hwnd_cache, hdc );
+    if (!layout)
+    {
+        win_skip( "SetLayout not supported\n" );
+        return;
+    }
+
+    hwnd_cache_rtl = CreateWindowExA(WS_EX_LAYOUTRTL, "cache_class", NULL, WS_OVERLAPPED | WS_VISIBLE,
+                                     0, 0, 100, 100, 0, 0, GetModuleHandleA(0), NULL );
+    hwnd_owndc_rtl = CreateWindowExA(WS_EX_LAYOUTRTL, "owndc_class", NULL, WS_OVERLAPPED | WS_VISIBLE,
+                                     0, 200, 100, 100, 0, 0, GetModuleHandleA(0), NULL );
+    hwnd_classdc_rtl = CreateWindowExA(WS_EX_LAYOUTRTL, "classdc_class", NULL, WS_OVERLAPPED | WS_VISIBLE,
+                                       200, 0, 100, 100, 0, 0, GetModuleHandleA(0), NULL );
+    hwnd_classdc2_rtl = CreateWindowExA(WS_EX_LAYOUTRTL, "classdc_class", NULL, WS_OVERLAPPED | WS_VISIBLE,
+                                        200, 200, 100, 100, 0, 0, GetModuleHandleA(0), NULL );
+    hdc = GetDC( hwnd_cache_rtl );
+    layout = pGetLayout( hdc );
+
+    ok( layout == LAYOUT_RTL, "wrong layout %x\n", layout );
+    pSetLayout( hdc, 0 );
+    ReleaseDC( hwnd_cache_rtl, hdc );
+    hdc = GetDC( hwnd_owndc_rtl );
+    layout = pGetLayout( hdc );
+    ok( layout == LAYOUT_RTL, "wrong layout %x\n", layout );
+    ReleaseDC( hwnd_cache_rtl, hdc );
+
+    hdc = GetDC( hwnd_cache );
+    layout = pGetLayout( hdc );
+    ok( layout == 0, "wrong layout %x\n", layout );
+    ReleaseDC( hwnd_cache, hdc );
+
+    hdc = GetDC( hwnd_owndc_rtl );
+    layout = pGetLayout( hdc );
+    ok( layout == LAYOUT_RTL, "wrong layout %x\n", layout );
+    pSetLayout( hdc, 0 );
+    ReleaseDC( hwnd_owndc_rtl, hdc );
+    hdc = GetDC( hwnd_owndc_rtl );
+    layout = pGetLayout( hdc );
+    ok( layout == LAYOUT_RTL, "wrong layout %x\n", layout );
+    ReleaseDC( hwnd_owndc_rtl, hdc );
+
+    hdc = GetDC( hwnd_classdc_rtl );
+    layout = pGetLayout( hdc );
+    ok( layout == LAYOUT_RTL, "wrong layout %x\n", layout );
+    pSetLayout( hdc, 0 );
+    ReleaseDC( hwnd_classdc_rtl, hdc );
+    hdc = GetDC( hwnd_classdc2_rtl );
+    layout = pGetLayout( hdc );
+    ok( layout == LAYOUT_RTL, "wrong layout %x\n", layout );
+    ReleaseDC( hwnd_classdc2_rtl, hdc );
+    hdc = GetDC( hwnd_classdc );
+    layout = pGetLayout( hdc );
+    ok( layout == LAYOUT_RTL, "wrong layout %x\n", layout );
+    ReleaseDC( hwnd_classdc_rtl, hdc );
+
+    DestroyWindow(hwnd_classdc2_rtl);
+    DestroyWindow(hwnd_classdc_rtl);
+    DestroyWindow(hwnd_owndc_rtl);
+    DestroyWindow(hwnd_cache_rtl);
 }
 
 static void test_destroyed_window(void)
@@ -582,6 +656,7 @@
     test_begin_paint();
     test_scroll_window();
     test_invisible_create();
+    test_dc_layout();
 
     DestroyWindow(hwnd_parent);
     DestroyWindow(hwnd_classdc2);
