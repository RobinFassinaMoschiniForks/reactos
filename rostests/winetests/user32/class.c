/* Unit test suite for window classes.
 *
 * Copyright 2002 Mike McCormack
 * Copyright 2003 Alexandre Julliard
 *
 * This library is free software; you can redistribute it and/or
 * modify it under the terms of the GNU Lesser General Public
 * License as published by the Free Software Foundation; either
 * version 2.1 of the License, or (at your option) any later version.
 *
 * This library is distributed in the hope that it will be useful,
 * but WITHOUT ANY WARRANTY; without even the implied warranty of
 * MERCHANTABILITY or FITNESS FOR A PARTICULAR PURPOSE.  See the GNU
 * Lesser General Public License for more details.
 *
 * You should have received a copy of the GNU Lesser General Public
 * License along with this library; if not, write to the Free Software
 * Foundation, Inc., 51 Franklin St, Fifth Floor, Boston, MA 02110-1301, USA
 */

/* To get CS_DROPSHADOW with the MSVC headers */
//#define _WIN32_WINNT 0x0501

#include <stdlib.h>
#include <stdarg.h>
#include <stdio.h>

#include "wine/test.h"
#include "windef.h"
#include "winbase.h"
#include "winnls.h"
#include "winreg.h"
#include "wingdi.h"
#include "winuser.h"
#include "commctrl.h"

#define NUMCLASSWORDS 4

#define IS_WNDPROC_HANDLE(x) (((ULONG_PTR)(x) >> 16) == (~0u >> 16))

static LRESULT WINAPI ClassTest_WndProc (HWND hWnd, UINT msg, WPARAM wParam, LPARAM lParam)
{
    if (msg == WM_NCCREATE) return 1;
    return DefWindowProcW (hWnd, msg, wParam, lParam);
}

static LRESULT WINAPI ClassTest_WndProc2 (HWND hWnd, UINT msg, WPARAM wParam, LPARAM lParam)
{
    if (msg == WM_NCCREATE) return 1;
    return DefWindowProcA (hWnd, msg, wParam, lParam);
}

/***********************************************************************
 */
static void ClassTest(HINSTANCE hInstance, BOOL global)
{
    WNDCLASSW cls, wc;
    static const WCHAR className[] = {'T','e','s','t','C','l','a','s','s',0};
    static const WCHAR winName[]   = {'W','i','n','C','l','a','s','s','T','e','s','t',0};
    ATOM test_atom;
    HWND hTestWnd;
    LONG i;
    WCHAR str[20];
    ATOM classatom;

    cls.style         = CS_HREDRAW | CS_VREDRAW | (global?CS_GLOBALCLASS:0);
    cls.lpfnWndProc   = ClassTest_WndProc;
    cls.cbClsExtra    = NUMCLASSWORDS*sizeof(DWORD);
    cls.cbWndExtra    = 12;
    cls.hInstance     = hInstance;
    cls.hIcon         = LoadIconW (0, (LPWSTR)IDI_APPLICATION);
    cls.hCursor       = LoadCursorW (0, (LPWSTR)IDC_ARROW);
    cls.hbrBackground = GetStockObject (WHITE_BRUSH);
    cls.lpszMenuName  = 0;
    cls.lpszClassName = className;

    classatom=RegisterClassW(&cls);
    if (!classatom && GetLastError()==ERROR_CALL_NOT_IMPLEMENTED)
        return;
    ok(classatom, "failed to register class\n");

    ok(!RegisterClassW (&cls),
        "RegisterClass of the same class should fail for the second time\n");

    /* Setup windows */
    hTestWnd = CreateWindowW (className, winName,
       WS_OVERLAPPEDWINDOW + WS_HSCROLL + WS_VSCROLL,
       CW_USEDEFAULT, 0, CW_USEDEFAULT, 0, 0,
       0, hInstance, 0);

    ok(hTestWnd!=0, "Failed to create window\n");

    /* test initial values of valid classwords */
    for(i=0; i<NUMCLASSWORDS; i++)
    {
        SetLastError(0);
        ok(!GetClassLongW(hTestWnd,i*sizeof (DWORD)),
            "GetClassLongW initial value nonzero!\n");
        ok(!GetLastError(),
            "GetClassLongW failed!\n");
    }

    if (0)
    {
    /*
     *  GetClassLongW(hTestWnd, NUMCLASSWORDS*sizeof(DWORD))
     *  does not fail on Win 98, though MSDN says it should
     */
    SetLastError(0);
    GetClassLongW(hTestWnd, NUMCLASSWORDS*sizeof(DWORD));
    ok(GetLastError(),
        "GetClassLongW() with invalid offset did not fail\n");
    }

    /* set values of valid class words */
    for(i=0; i<NUMCLASSWORDS; i++)
    {
        SetLastError(0);
        ok(!SetClassLongW(hTestWnd,i*sizeof(DWORD),i+1),
            "GetClassLongW(%d) initial value nonzero!\n",i);
        ok(!GetLastError(),
            "SetClassLongW(%d) failed!\n",i);
    }

    /* test values of valid classwords that we set */
    for(i=0; i<NUMCLASSWORDS; i++)
    {
        SetLastError(0);
        ok( (i+1) == GetClassLongW(hTestWnd,i*sizeof (DWORD)),
            "GetClassLongW value doesn't match what was set!\n");
        ok(!GetLastError(),
            "GetClassLongW failed!\n");
    }

    /* check GetClassName */
    i = GetClassNameW(hTestWnd, str, sizeof(str)/sizeof(str[0]));
    ok(i == lstrlenW(className),
        "GetClassName returned incorrect length\n");
    ok(!lstrcmpW(className,str),
        "GetClassName returned incorrect name for this window's class\n");

    /* check GetClassInfo with our hInstance */
    if((test_atom = GetClassInfoW(hInstance, str, &wc)))
    {
        ok(test_atom == classatom,
            "class atom did not match\n");
        ok(wc.cbClsExtra == cls.cbClsExtra,
            "cbClsExtra did not match\n");
        ok(wc.cbWndExtra == cls.cbWndExtra,
            "cbWndExtra did not match\n");
        ok(wc.hbrBackground == cls.hbrBackground,
            "hbrBackground did not match\n");
        ok(wc.hCursor== cls.hCursor,
            "hCursor did not match\n");
        ok(wc.hInstance== cls.hInstance,
            "hInstance did not match\n");
    }
    else
        ok(FALSE,"GetClassInfo (hinstance) failed!\n");

    /* check GetClassInfo with zero hInstance */
    if(global)
    {
        if((test_atom = GetClassInfoW(0, str, &wc)))
        {
            ok(test_atom == classatom,
                "class atom did not match %x != %x\n", test_atom, classatom);
            ok(wc.cbClsExtra == cls.cbClsExtra,
                "cbClsExtra did not match %x!=%x\n",wc.cbClsExtra,cls.cbClsExtra);
            ok(wc.cbWndExtra == cls.cbWndExtra,
                "cbWndExtra did not match %x!=%x\n",wc.cbWndExtra,cls.cbWndExtra);
            ok(wc.hbrBackground == cls.hbrBackground,
                "hbrBackground did not match %p!=%p\n",wc.hbrBackground,cls.hbrBackground);
            ok(wc.hCursor== cls.hCursor,
                "hCursor did not match %p!=%p\n",wc.hCursor,cls.hCursor);
            ok(!wc.hInstance,
                "hInstance not zero for global class %p\n",wc.hInstance);
        }
        else
            ok(FALSE,"GetClassInfo (0) failed for global class!\n");
    }
    else
    {
        ok(!GetClassInfoW(0, str, &wc),
            "GetClassInfo (0) succeeded for local class!\n");
    }

    ok(!UnregisterClassW(className, hInstance),
        "Unregister class succeeded with window existing\n");

    ok(DestroyWindow(hTestWnd),
        "DestroyWindow() failed!\n");

    ok(UnregisterClassW(className, hInstance),
        "UnregisterClass() failed\n");

    return;
}

static void check_style( const char *name, int must_exist, UINT style, UINT ignore )
{
    WNDCLASSA wc;

    if (GetClassInfoA( 0, name, &wc ))
    {
        ok( !(~wc.style & style & ~ignore), "System class %s is missing bits %x (%08x/%08x)\n",
            name, ~wc.style & style, wc.style, style );
        ok( !(wc.style & ~style), "System class %s has extra bits %x (%08x/%08x)\n",
            name, wc.style & ~style, wc.style, style );
    }
    else
        ok( !must_exist, "System class %s does not exist\n", name );
}

/* test styles of system classes */
static void test_styles(void)
{
    /* check style bits */
    check_style( "Button",     1, CS_PARENTDC | CS_DBLCLKS | CS_HREDRAW | CS_VREDRAW, 0 );
    check_style( "ComboBox",   1, CS_PARENTDC | CS_DBLCLKS | CS_HREDRAW | CS_VREDRAW, 0 );
    check_style( "Edit",       1, CS_PARENTDC | CS_DBLCLKS, 0 );
    check_style( "ListBox",    1, CS_PARENTDC | CS_DBLCLKS, CS_PARENTDC /*FIXME*/ );
    check_style( "MDIClient",  1, 0, 0 );
    check_style( "ScrollBar",  1, CS_PARENTDC | CS_DBLCLKS | CS_HREDRAW | CS_VREDRAW, 0 );
    check_style( "Static",     1, CS_PARENTDC | CS_DBLCLKS, 0 );
    check_style( "ComboLBox",  1, CS_SAVEBITS | CS_DBLCLKS, 0 );
    check_style( "DDEMLEvent", 0, 0, 0 );
    check_style( "Message",    0, 0, 0 );
    check_style( "#32768",     1, CS_DROPSHADOW | CS_SAVEBITS | CS_DBLCLKS, CS_DROPSHADOW );  /* menu */
    check_style( "#32769",     1, CS_DBLCLKS, 0 );  /* desktop */
    check_style( "#32770",     1, CS_SAVEBITS | CS_DBLCLKS, 0 );  /* dialog */
    todo_wine { check_style( "#32771",     1, CS_SAVEBITS | CS_HREDRAW | CS_VREDRAW, 0 ); } /* task switch */
    check_style( "#32772",     1, 0, 0 );  /* icon title */
}

static void check_class_(int line, HINSTANCE inst, const char *name, const char *menu_name)
{
    WNDCLASSA wc;
    UINT atom = GetClassInfoA(inst,name,&wc);
    ok_(__FILE__,line)( atom, "Class %s %p not found\n", name, inst );
    if (atom)
    {
        if (wc.lpszMenuName && menu_name)
            ok_(__FILE__,line)( !strcmp( menu_name, wc.lpszMenuName ),
                                "Wrong name %s/%s for class %s %p\n",
                                wc.lpszMenuName, menu_name, name, inst );
        else
            ok_(__FILE__,line)( !menu_name == !wc.lpszMenuName, "Wrong name %p/%p for class %s %p\n",
                                wc.lpszMenuName, menu_name, name, inst );
    }
}
#define check_class(inst,name,menu) check_class_(__LINE__,inst,name,menu)

static void check_instance_( int line, const char *name, HINSTANCE inst,
                             HINSTANCE info_inst, HINSTANCE gcl_inst )
{
    WNDCLASSA wc;
    HWND hwnd;

    ok_(__FILE__,line)( GetClassInfoA( inst, name, &wc ), "Couldn't find class %s inst %p\n", name, inst );
    ok_(__FILE__,line)( wc.hInstance == info_inst, "Wrong info instance %p/%p for class %s\n",
                        wc.hInstance, info_inst, name );
    hwnd = CreateWindowExA( 0, name, "test_window", 0, 0, 0, 0, 0, 0, 0, inst, 0 );
    ok_(__FILE__,line)( hwnd != NULL, "Couldn't create window for class %s inst %p\n", name, inst );
    ok_(__FILE__,line)( (HINSTANCE)GetClassLongPtrA( hwnd, GCLP_HMODULE ) == gcl_inst,
                        "Wrong GCL instance %p/%p for class %s\n",
        (HINSTANCE)GetClassLongPtrA( hwnd, GCLP_HMODULE ), gcl_inst, name );
    ok_(__FILE__,line)( (HINSTANCE)GetWindowLongPtrA( hwnd, GWLP_HINSTANCE ) == inst,
                        "Wrong GWL instance %p/%p for window %s\n",
        (HINSTANCE)GetWindowLongPtrA( hwnd, GWLP_HINSTANCE ), inst, name );
    ok_(__FILE__,line)(!UnregisterClassA(name, inst),
                       "UnregisterClassA should fail while exists a class window\n");
    ok_(__FILE__,line)(GetLastError() == ERROR_CLASS_HAS_WINDOWS,
                       "GetLastError() should be set to ERROR_CLASS_HAS_WINDOWS not %d\n", GetLastError());
    DestroyWindow(hwnd);
}
#define check_instance(name,inst,info_inst,gcl_inst) check_instance_(__LINE__,name,inst,info_inst,gcl_inst)

struct class_info
{
    const char *name;
    HINSTANCE inst, info_inst, gcl_inst;
};

static DWORD WINAPI thread_proc(void *param)
{
    struct class_info *class_info = param;

    check_instance(class_info->name, class_info->inst, class_info->info_inst, class_info->gcl_inst);

    return 0;
}

static void check_thread_instance( const char *name, HINSTANCE inst, HINSTANCE info_inst, HINSTANCE gcl_inst )
{
    HANDLE hThread;
    DWORD tid;
    struct class_info class_info;

    class_info.name = name;
    class_info.inst = inst;
    class_info.info_inst = info_inst;
    class_info.gcl_inst = gcl_inst;

    hThread = CreateThread(NULL, 0, thread_proc, &class_info, 0, &tid);
    ok(hThread != NULL, "CreateThread failed, error %d\n", GetLastError());
    ok(WaitForSingleObject(hThread, INFINITE) == WAIT_OBJECT_0, "WaitForSingleObject failed\n");
    CloseHandle(hThread);
}

/* test various instance parameters */
static void test_instances(void)
{
    WNDCLASSA cls, wc;
    WNDCLASSEXA wcexA;
    HWND hwnd, hwnd2;
    const char *name = "__test__";
    HINSTANCE kernel32 = GetModuleHandleA("kernel32");
    HINSTANCE user32 = GetModuleHandleA("user32");
    HINSTANCE main_module = GetModuleHandleA(NULL);
    HINSTANCE zero_instance = 0;
    DWORD r;
    char buffer[0x10];

    memset( &cls, 0, sizeof(cls) );
    cls.style         = CS_HREDRAW | CS_VREDRAW;
    cls.lpfnWndProc   = ClassTest_WndProc;
    cls.cbClsExtra    = 0;
    cls.cbWndExtra    = 0;
    cls.lpszClassName = name;

    cls.lpszMenuName  = "main_module";
    cls.hInstance = main_module;

    ok( RegisterClassA( &cls ), "Failed to register local class for main module\n" );
    check_class( main_module, name, "main_module" );
    check_instance( name, main_module, main_module, main_module );
    check_thread_instance( name, main_module, main_module, main_module );

    cls.lpszMenuName  = "kernel32";
    cls.hInstance = kernel32;
    ok( RegisterClassA( &cls ), "Failed to register local class for kernel32\n" );
    check_class( kernel32, name, "kernel32" );
    check_class( main_module, name, "main_module" );
    check_instance( name, kernel32, kernel32, kernel32 );
    check_thread_instance( name, kernel32, kernel32, kernel32 );
    ok( UnregisterClassA( name, kernel32 ), "Unregister failed for kernel32\n" );

    ZeroMemory(&wcexA, sizeof(wcexA));
    wcexA.lpfnWndProc = DefWindowProcA;
    wcexA.lpszClassName = "__classex_test__";
    SetLastError(0xdeadbeef);
    wcexA.cbSize = sizeof(wcexA) - 1;
    ok( ((RegisterClassExA( &wcexA ) == 0) && (GetLastError() == ERROR_INVALID_PARAMETER)),
          "Succeeded with invalid number of cbSize bytes\n");
    SetLastError(0xdeadbeef);
    wcexA.cbSize = sizeof(wcexA) + 1;
    ok( ((RegisterClassExA( &wcexA ) == 0) && (GetLastError() == ERROR_INVALID_PARAMETER)),
          "Succeeded with invalid number of cbSize bytes\n");
    SetLastError(0xdeadbeef);
    wcexA.cbSize = sizeof(wcexA);
    ok( RegisterClassExA( &wcexA ), "Failed with valid number of cbSize bytes\n");
    wcexA.cbSize = 0xdeadbeef;
    ok( GetClassInfoExA(main_module, wcexA.lpszClassName, &wcexA), "GetClassInfoEx failed\n");
    ok( wcexA.cbSize == 0xdeadbeef, "GetClassInfoEx returned wrong cbSize value %d\n", wcexA.cbSize);
    UnregisterClassA(wcexA.lpszClassName, main_module);

    /* Bug 2631 - Supplying an invalid number of bytes fails */
    cls.cbClsExtra    = 0;
    cls.cbWndExtra    = -1;
    SetLastError(0xdeadbeef);
    ok( ((RegisterClassA( &cls ) == 0) && (GetLastError() == ERROR_INVALID_PARAMETER)),
          "Failed with invalid number of WndExtra bytes\n");

    cls.cbClsExtra    = -1;
    cls.cbWndExtra    = 0;
    SetLastError(0xdeadbeef);
    ok( ((RegisterClassA( &cls ) == 0) && (GetLastError() == ERROR_INVALID_PARAMETER)),
          "Failed with invalid number of ClsExtra bytes\n");

    cls.cbClsExtra    = -1;
    cls.cbWndExtra    = -1;
    SetLastError(0xdeadbeef);
    ok( ((RegisterClassA( &cls ) == 0) && (GetLastError() == ERROR_INVALID_PARAMETER)),
          "Failed with invalid number of ClsExtra and cbWndExtra bytes\n");

    cls.cbClsExtra    = 0;
    cls.cbWndExtra    = 0;
    SetLastError(0xdeadbeef);

    /* setting global flag doesn't change status of class */
    hwnd = CreateWindowExA( 0, name, "test", 0, 0, 0, 0, 0, 0, 0, main_module, 0 );
    ok( hwnd != 0, "CreateWindow failed error %u\n", GetLastError());
    SetClassLongA( hwnd, GCL_STYLE, CS_GLOBALCLASS );
    cls.lpszMenuName  = "kernel32";
    cls.hInstance = kernel32;
    ok( RegisterClassA( &cls ), "Failed to register local class for kernel32\n" );
    check_class( kernel32, name, "kernel32" );
    check_class( main_module, name, "main_module" );
    check_instance( name, kernel32, kernel32, kernel32 );
    check_instance( name, main_module, main_module, main_module );
    check_thread_instance( name, kernel32, kernel32, kernel32 );
    check_thread_instance( name, main_module, main_module, main_module );
    ok( UnregisterClassA( name, kernel32 ), "Unregister failed for kernel32\n" );

    /* changing the instance doesn't make it global */
    SetClassLongPtrA( hwnd, GCLP_HMODULE, 0 );
    ok( RegisterClassA( &cls ), "Failed to register local class for kernel32\n" );
    check_class( kernel32, name, "kernel32" );
    check_instance( name, kernel32, kernel32, kernel32 );
    check_thread_instance( name, kernel32, kernel32, kernel32 );
    ok( !GetClassInfoA( 0, name, &wc ), "Class found with null instance\n" );
    ok( UnregisterClassA( name, kernel32 ), "Unregister failed for kernel32\n" );

    /* GetClassInfo with instance 0 finds user32 instance */
    SetClassLongPtrA( hwnd, GCLP_HMODULE, (LONG_PTR)user32 );
    ok( RegisterClassA( &cls ), "Failed to register local class for kernel32\n" );
    if (!GetClassInfoA( 0, name, &wc )) zero_instance = user32; /* instance 0 not supported on wow64 */
    else
    {
        check_instance( name, 0, 0, kernel32 );
        check_thread_instance( name, 0, 0, kernel32 );
    }
    check_class( kernel32, name, "kernel32" );
    check_class( user32, name, "main_module" );
    check_class( zero_instance, name, "main_module" );
    check_instance( name, kernel32, kernel32, kernel32 );
    check_instance( name, user32, zero_instance, user32 );
    check_thread_instance( name, kernel32, kernel32, kernel32 );
    check_thread_instance( name, user32, zero_instance, user32 );
    ok( UnregisterClassA( name, kernel32 ), "Unregister failed for kernel32\n" );

    SetClassLongPtrA( hwnd, GCLP_HMODULE, 0x12345678 );
    ok( RegisterClassA( &cls ), "Failed to register local class for kernel32\n" );
    check_class( kernel32, name, "kernel32" );
    check_class( (HINSTANCE)0x12345678, name, "main_module" );
    check_instance( name, kernel32, kernel32, kernel32 );
    check_instance( name, (HINSTANCE)0x12345678, (HINSTANCE)0x12345678, (HINSTANCE)0x12345678 );
    check_thread_instance( name, kernel32, kernel32, kernel32 );
    check_thread_instance( name, (HINSTANCE)0x12345678, (HINSTANCE)0x12345678, (HINSTANCE)0x12345678 );
    ok( !GetClassInfoA( 0, name, &wc ), "Class found with null instance\n" );

    /* creating a window with instance 0 uses the first class found */
    cls.hInstance = (HINSTANCE)0xdeadbeef;
    cls.lpszMenuName = "deadbeef";
    cls.style = 3;
    ok( RegisterClassA( &cls ), "Failed to register local class for deadbeef\n" );
    hwnd2 = CreateWindowExA( 0, name, "test_window", 0, 0, 0, 0, 0, 0, 0, NULL, 0 );
    ok( GetClassLongPtrA( hwnd2, GCLP_HMODULE ) == 0xdeadbeef,
        "Didn't get deadbeef class for null instance\n" );
    DestroyWindow( hwnd2 );
    ok( UnregisterClassA( name, (HINSTANCE)0xdeadbeef ), "Unregister failed for deadbeef\n" );

    hwnd2 = CreateWindowExA( 0, name, "test_window", 0, 0, 0, 0, 0, 0, 0, NULL, 0 );
    ok( (HINSTANCE)GetClassLongPtrA( hwnd2, GCLP_HMODULE ) == kernel32,
        "Didn't get kernel32 class for null instance\n" );
    DestroyWindow( hwnd2 );

    r = GetClassNameA( hwnd, buffer, 4 );
    ok( r == 3, "expected 3, got %d\n", r );
    ok( !strcmp( buffer, "__t"), "name wrong: %s\n", buffer );

    ok( UnregisterClassA( name, kernel32 ), "Unregister failed for kernel32\n" );

    hwnd2 = CreateWindowExA( 0, name, "test_window", 0, 0, 0, 0, 0, 0, 0, NULL, 0 );
    ok( GetClassLongPtrA( hwnd2, GCLP_HMODULE ) == 0x12345678,
        "Didn't get 12345678 class for null instance\n" );
    DestroyWindow( hwnd2 );

    SetClassLongPtrA( hwnd, GCLP_HMODULE, (LONG_PTR)main_module );
    DestroyWindow( hwnd );

    /* null handle means the same thing as main module */
    cls.lpszMenuName  = "null";
    cls.hInstance = 0;
    ok( !RegisterClassA( &cls ), "Succeeded registering local class for null instance\n" );
    ok( GetLastError() == ERROR_CLASS_ALREADY_EXISTS, "Wrong error code %d\n", GetLastError() );
    ok( UnregisterClassA( name, main_module ), "Unregister failed for main module\n" );

    ok( RegisterClassA( &cls ), "Failed to register local class for null instance\n" );
    /* must be found with main module handle */
    check_class( main_module, name, "null" );
    check_instance( name, main_module, main_module, main_module );
    check_thread_instance( name, main_module, main_module, main_module );
    ok( !GetClassInfoA( 0, name, &wc ), "Class found with null instance\n" );
    ok( GetLastError() == ERROR_CLASS_DOES_NOT_EXIST, "Wrong error code %d\n", GetLastError() );
    ok( UnregisterClassA( name, 0 ), "Unregister failed for null instance\n" );

    /* registering for user32 always fails */
    cls.lpszMenuName = "user32";
    cls.hInstance = user32;
    ok( !RegisterClassA( &cls ), "Succeeded registering local class for user32\n" );
    ok( GetLastError() == ERROR_INVALID_PARAMETER, "Wrong error code %d\n", GetLastError() );
    cls.style |= CS_GLOBALCLASS;
    ok( !RegisterClassA( &cls ), "Succeeded registering global class for user32\n" );
    ok( GetLastError() == ERROR_INVALID_PARAMETER, "Wrong error code %d\n", GetLastError() );

    /* unregister is OK though */
    cls.hInstance = main_module;
    ok( RegisterClassA( &cls ), "Failed to register global class for main module\n" );
    ok( UnregisterClassA( name, user32 ), "Unregister failed for user32\n" );

    /* instance doesn't matter for global class */
    cls.style |= CS_GLOBALCLASS;
    cls.lpszMenuName  = "main_module";
    cls.hInstance = main_module;
    ok( RegisterClassA( &cls ), "Failed to register global class for main module\n" );
    cls.lpszMenuName  = "kernel32";
    cls.hInstance = kernel32;
    ok( !RegisterClassA( &cls ), "Succeeded registering local class for kernel32\n" );
    ok( GetLastError() == ERROR_CLASS_ALREADY_EXISTS, "Wrong error code %d\n", GetLastError() );
    /* even if global flag is cleared */
    hwnd = CreateWindowExA( 0, name, "test", 0, 0, 0, 0, 0, 0, 0, main_module, 0 );
    SetClassLongA( hwnd, GCL_STYLE, 0 );
    ok( !RegisterClassA( &cls ), "Succeeded registering local class for kernel32\n" );
    ok( GetLastError() == ERROR_CLASS_ALREADY_EXISTS, "Wrong error code %d\n", GetLastError() );

    check_class( main_module, name, "main_module" );
    check_class( kernel32, name, "main_module" );
    check_class( 0, name, "main_module" );
    check_class( (HINSTANCE)0x12345678, name, "main_module" );
    check_instance( name, main_module, main_module, main_module );
    check_instance( name, (HINSTANCE)0xdeadbeef, (HINSTANCE)0xdeadbeef, main_module );
    check_thread_instance( name, main_module, main_module, main_module );
    check_thread_instance( name, (HINSTANCE)0xdeadbeef, (HINSTANCE)0xdeadbeef, main_module );

    /* changing the instance for global class doesn't make much difference */
    SetClassLongPtrA( hwnd, GCLP_HMODULE, 0xdeadbeef );
    check_instance( name, main_module, main_module, (HINSTANCE)0xdeadbeef );
    check_instance( name, (HINSTANCE)0xdeadbeef, (HINSTANCE)0xdeadbeef, (HINSTANCE)0xdeadbeef );
    check_thread_instance( name, main_module, main_module, (HINSTANCE)0xdeadbeef );
    check_thread_instance( name, (HINSTANCE)0xdeadbeef, (HINSTANCE)0xdeadbeef, (HINSTANCE)0xdeadbeef );

    DestroyWindow( hwnd );
    ok( UnregisterClassA( name, (HINSTANCE)0x87654321 ), "Unregister failed for main module global\n" );
    ok( !UnregisterClassA( name, (HINSTANCE)0x87654321 ), "Unregister succeeded the second time\n" );
    ok( GetLastError() == ERROR_CLASS_DOES_NOT_EXIST, "Wrong error code %d\n", GetLastError() );

    cls.hInstance = (HINSTANCE)0x12345678;
    ok( RegisterClassA( &cls ), "Failed to register global class for dummy instance\n" );
    check_instance( name, main_module, main_module, (HINSTANCE)0x12345678 );
    check_instance( name, (HINSTANCE)0xdeadbeef, (HINSTANCE)0xdeadbeef, (HINSTANCE)0x12345678 );
    check_thread_instance( name, main_module, main_module, (HINSTANCE)0x12345678 );
    check_thread_instance( name, (HINSTANCE)0xdeadbeef, (HINSTANCE)0xdeadbeef, (HINSTANCE)0x12345678 );
    ok( UnregisterClassA( name, (HINSTANCE)0x87654321 ), "Unregister failed for main module global\n" );

    /* check system classes */

    /* we cannot register a global class with the name of a system class */
    cls.style |= CS_GLOBALCLASS;
    cls.lpszMenuName  = "button_main_module";
    cls.lpszClassName = "BUTTON";
    cls.hInstance = main_module;
    ok( !RegisterClassA( &cls ), "Succeeded registering global button class for main module\n" );
    ok( GetLastError() == ERROR_CLASS_ALREADY_EXISTS, "Wrong error code %d\n", GetLastError() );
    cls.hInstance = kernel32;
    ok( !RegisterClassA( &cls ), "Succeeded registering global button class for kernel32\n" );
    ok( GetLastError() == ERROR_CLASS_ALREADY_EXISTS, "Wrong error code %d\n", GetLastError() );

    /* local class is OK however */
    cls.style &= ~CS_GLOBALCLASS;
    cls.lpszMenuName  = "button_main_module";
    cls.hInstance = main_module;
    ok( RegisterClassA( &cls ), "Failed to register local button class for main module\n" );
    check_class( main_module, "BUTTON", "button_main_module" );
    cls.lpszMenuName  = "button_kernel32";
    cls.hInstance = kernel32;
    ok( RegisterClassA( &cls ), "Failed to register local button class for kernel32\n" );
    check_class( kernel32, "BUTTON", "button_kernel32" );
    check_class( main_module, "BUTTON", "button_main_module" );
    ok( UnregisterClassA( "BUTTON", kernel32 ), "Unregister failed for kernel32 button\n" );
    ok( UnregisterClassA( "BUTTON", main_module ), "Unregister failed for main module button\n" );
    /* GetClassInfo sets instance to passed value for global classes */
    check_instance( "BUTTON", 0, 0, user32 );
    check_instance( "BUTTON", (HINSTANCE)0xdeadbeef, (HINSTANCE)0xdeadbeef, user32 );
    check_instance( "BUTTON", user32, zero_instance, user32 );
    check_thread_instance( "BUTTON", 0, 0, user32 );
    check_thread_instance( "BUTTON", (HINSTANCE)0xdeadbeef, (HINSTANCE)0xdeadbeef, user32 );
    check_thread_instance( "BUTTON", user32, zero_instance, user32 );

    /* we can unregister system classes */
    ok( GetClassInfoA( 0, "BUTTON", &wc ), "Button class not found with null instance\n" );
    ok( GetClassInfoA( kernel32, "BUTTON", &wc ), "Button class not found with kernel32\n" );
    ok( UnregisterClassA( "BUTTON", (HINSTANCE)0x12345678 ), "Failed to unregister button\n" );
    ok( !UnregisterClassA( "BUTTON", (HINSTANCE)0x87654321 ), "Unregistered button a second time\n" );
    ok( GetLastError() == ERROR_CLASS_DOES_NOT_EXIST, "Wrong error code %d\n", GetLastError() );
    ok( !GetClassInfoA( 0, "BUTTON", &wc ), "Button still exists\n" );
    /* last error not set reliably */

    /* we can change the instance of a system class */
    check_instance( "EDIT", (HINSTANCE)0xdeadbeef, (HINSTANCE)0xdeadbeef, user32 );
    check_thread_instance( "EDIT", (HINSTANCE)0xdeadbeef, (HINSTANCE)0xdeadbeef, user32 );
    hwnd = CreateWindowExA( 0, "EDIT", "test", 0, 0, 0, 0, 0, 0, 0, main_module, 0 );
    SetClassLongPtrA( hwnd, GCLP_HMODULE, 0xdeadbeef );
    check_instance( "EDIT", (HINSTANCE)0x12345678, (HINSTANCE)0x12345678, (HINSTANCE)0xdeadbeef );
    check_thread_instance( "EDIT", (HINSTANCE)0x12345678, (HINSTANCE)0x12345678, (HINSTANCE)0xdeadbeef );
    DestroyWindow(hwnd);
}

static void test_builtinproc(void)
{
    /* Edit behaves differently */
    static const CHAR NORMAL_CLASSES[][10] = {
        "Button",
        "Static",
        "ComboBox",
        "ComboLBox",
        "ListBox",
        "ScrollBar",
        "#32770",  /* dialog */
    };
    static const int NUM_NORMAL_CLASSES = (sizeof(NORMAL_CLASSES)/sizeof(NORMAL_CLASSES[0]));
    static const char classA[] = "deftest";
    static const WCHAR classW[] = {'d','e','f','t','e','s','t',0};
    WCHAR unistring[] = {0x142, 0x40e, 0x3b4, 0};  /* a string that would be destroyed by a W->A->W conversion */
    WNDPROC pDefWindowProcA, pDefWindowProcW;
    WNDPROC oldproc;
    WNDCLASSEXA cls;  /* the memory layout of WNDCLASSEXA and WNDCLASSEXW is the same */
    WCHAR buf[128];
    ATOM atom;
    HWND hwnd;
    int i;

<<<<<<< HEAD
    pDefWindowProcA = (void *)GetProcAddress(GetModuleHandle("user32.dll"), "DefWindowProcA");
    pDefWindowProcW = (void *)GetProcAddress(GetModuleHandle("user32.dll"), "DefWindowProcW");

    for (i = 0; i < 4; i++)
=======
    pDefWindowProcA = (void *)GetProcAddress(GetModuleHandleA("user32.dll"), "DefWindowProcA");
    pDefWindowProcW = (void *)GetProcAddress(GetModuleHandleA("user32.dll"), "DefWindowProcW");
    pNtdllDefWindowProcA = (void *)GetProcAddress(GetModuleHandleA("ntdll.dll"), "NtdllDefWindowProc_A");
    pNtdllDefWindowProcW = (void *)GetProcAddress(GetModuleHandleA("ntdll.dll"), "NtdllDefWindowProc_W");

    /* On Vista+, the user32.dll export DefWindowProcA/W is forwarded to  */
    /* ntdll.NtdllDefWindowProc_A/W. However, the wndproc returned by     */
    /* GetClassLong/GetWindowLong points to an unexported user32 function */
    if (pDefWindowProcA == pNtdllDefWindowProcA &&
        pDefWindowProcW == pNtdllDefWindowProcW)
        skip("user32.DefWindowProcX forwarded to ntdll.NtdllDefWindowProc_X\n");
    else
>>>>>>> 2a8a0238
    {
        ZeroMemory(&cls, sizeof(cls));
        cls.cbSize = sizeof(cls);
        cls.hInstance = GetModuleHandle(NULL);
        cls.hbrBackground = GetStockObject (WHITE_BRUSH);
        if (i & 1)
            cls.lpfnWndProc = pDefWindowProcA;
        else
            cls.lpfnWndProc = pDefWindowProcW;

        if (i & 2)
        {
            cls.lpszClassName = classA;
            atom = RegisterClassExA(&cls);
        }
        else
        {
<<<<<<< HEAD
            cls.lpszClassName = (LPCSTR)classW;
            atom = RegisterClassExW((WNDCLASSEXW *)&cls);
=======
            ZeroMemory(&cls, sizeof(cls));
            cls.cbSize = sizeof(cls);
            cls.hInstance = GetModuleHandleA(NULL);
            cls.hbrBackground = GetStockObject (WHITE_BRUSH);
            if (i & 1)
                cls.lpfnWndProc = pDefWindowProcA;
            else
                cls.lpfnWndProc = pDefWindowProcW;

            if (i & 2)
            {
                cls.lpszClassName = classA;
                atom = RegisterClassExA(&cls);
            }
            else
            {
                cls.lpszClassName = (LPCSTR)classW;
                atom = RegisterClassExW((WNDCLASSEXW *)&cls);
            }
            ok(atom != 0, "Couldn't register class, i=%d, %d\n", i, GetLastError());

            hwnd = CreateWindowA(classA, NULL, 0, 0, 0, 100, 100, NULL, NULL, GetModuleHandleA(NULL), NULL);
            ok(hwnd != NULL, "Couldn't create window i=%d\n", i);

            ok(GetWindowLongPtrA(hwnd, GWLP_WNDPROC) == (LONG_PTR)pDefWindowProcA, "Wrong ANSI wndproc: %p vs %p\n",
                (void *)GetWindowLongPtrA(hwnd, GWLP_WNDPROC), pDefWindowProcA);
            ok(GetClassLongPtrA(hwnd, GCLP_WNDPROC) == (ULONG_PTR)pDefWindowProcA, "Wrong ANSI wndproc: %p vs %p\n",
                (void *)GetClassLongPtrA(hwnd, GCLP_WNDPROC), pDefWindowProcA);

            ok(GetWindowLongPtrW(hwnd, GWLP_WNDPROC) == (LONG_PTR)pDefWindowProcW, "Wrong Unicode wndproc: %p vs %p\n",
                (void *)GetWindowLongPtrW(hwnd, GWLP_WNDPROC), pDefWindowProcW);
            ok(GetClassLongPtrW(hwnd, GCLP_WNDPROC) == (ULONG_PTR)pDefWindowProcW, "Wrong Unicode wndproc: %p vs %p\n",
                (void *)GetClassLongPtrW(hwnd, GCLP_WNDPROC), pDefWindowProcW);

            DestroyWindow(hwnd);
            UnregisterClassA((LPSTR)(DWORD_PTR)atom, GetModuleHandleA(NULL));
>>>>>>> 2a8a0238
        }
        ok(atom != 0, "Couldn't register class, i=%d, %d\n", i, GetLastError());

        hwnd = CreateWindowA(classA, NULL, 0, 0, 0, 100, 100, NULL, NULL, GetModuleHandle(NULL), NULL);
        ok(hwnd != NULL, "Couldn't create window i=%d\n", i);

        ok(GetWindowLongPtrA(hwnd, GWLP_WNDPROC) == (LONG_PTR)pDefWindowProcA, "Wrong ANSI wndproc: %p vs %p\n",
            (void *)GetWindowLongPtrA(hwnd, GWLP_WNDPROC), pDefWindowProcA);
        ok(GetClassLongPtrA(hwnd, GCLP_WNDPROC) == (ULONG_PTR)pDefWindowProcA, "Wrong ANSI wndproc: %p vs %p\n",
            (void *)GetClassLongPtrA(hwnd, GCLP_WNDPROC), pDefWindowProcA);

        ok(GetWindowLongPtrW(hwnd, GWLP_WNDPROC) == (LONG_PTR)pDefWindowProcW, "Wrong Unicode wndproc: %p vs %p\n",
            (void *)GetWindowLongPtrW(hwnd, GWLP_WNDPROC), pDefWindowProcW);
        ok(GetClassLongPtrW(hwnd, GCLP_WNDPROC) == (ULONG_PTR)pDefWindowProcW, "Wrong Unicode wndproc: %p vs %p\n",
            (void *)GetClassLongPtrW(hwnd, GCLP_WNDPROC), pDefWindowProcW);

        DestroyWindow(hwnd);
        UnregisterClass((LPSTR)(DWORD_PTR)atom, GetModuleHandle(NULL));
    }

    /* built-in winproc - window A/W type automatically detected */
    ZeroMemory(&cls, sizeof(cls));
    cls.cbSize = sizeof(cls);
    cls.hInstance = GetModuleHandleA(NULL);
    cls.hbrBackground = GetStockObject (WHITE_BRUSH);
    cls.lpszClassName = classA;
    cls.lpfnWndProc = pDefWindowProcW;
    atom = RegisterClassExA(&cls);

    hwnd = CreateWindowExW(0, classW, NULL, WS_OVERLAPPEDWINDOW,
        CW_USEDEFAULT, CW_USEDEFAULT, 680, 260, NULL, NULL, GetModuleHandleW(NULL), 0);
    ok(IsWindowUnicode(hwnd), "Windows should be Unicode\n");
    SetWindowLongPtrW(hwnd, GWLP_WNDPROC, (LONG_PTR)pDefWindowProcA);
    ok(IsWindowUnicode(hwnd), "Windows should have remained Unicode\n");
    if (GetWindowLongPtrW(hwnd, GWLP_WNDPROC) == (LONG_PTR)pDefWindowProcA)
    {
        /* DefWindowProc isn't magic on wow64 */
        ok(IS_WNDPROC_HANDLE(GetWindowLongPtrA(hwnd, GWLP_WNDPROC)), "Ansi winproc is not a handle\n");
    }
    else
    {
        ok(GetWindowLongPtrW(hwnd, GWLP_WNDPROC) == (LONG_PTR)pDefWindowProcW, "Invalid Unicode winproc\n");
        ok(GetWindowLongPtrA(hwnd, GWLP_WNDPROC) == (LONG_PTR)pDefWindowProcA, "Invalid Ansi winproc\n");
    }
    SetWindowLongPtrA(hwnd, GWLP_WNDPROC, (LONG_PTR)ClassTest_WndProc);
    ok(IsWindowUnicode(hwnd) == FALSE, "SetWindowLongPtrA should have switched window to ANSI\n");

    DestroyWindow(hwnd);
    UnregisterClassA((LPSTR)(DWORD_PTR)atom, GetModuleHandleA(NULL));

    /* custom winproc - the same function can be used as both A and W*/
    ZeroMemory(&cls, sizeof(cls));
    cls.cbSize = sizeof(cls);
    cls.hInstance = GetModuleHandleA(NULL);
    cls.hbrBackground = GetStockObject (WHITE_BRUSH);
    cls.lpszClassName = classA;
    cls.lpfnWndProc = ClassTest_WndProc2;
    atom = RegisterClassExA(&cls);

    hwnd = CreateWindowExW(0, classW, NULL, WS_OVERLAPPEDWINDOW,
        CW_USEDEFAULT, CW_USEDEFAULT, 680, 260, NULL, NULL, GetModuleHandleA(NULL), 0);
    ok(IsWindowUnicode(hwnd) == FALSE, "Window should be ANSI\n");
    SetWindowLongPtrW(hwnd, GWLP_WNDPROC, (LONG_PTR)ClassTest_WndProc);
    ok(IsWindowUnicode(hwnd), "SetWindowLongPtrW should have changed window to Unicode\n");
    SetWindowLongPtrA(hwnd, GWLP_WNDPROC, (LONG_PTR)ClassTest_WndProc);
    ok(IsWindowUnicode(hwnd) == FALSE, "SetWindowLongPtrA should have changed window to ANSI\n");

    DestroyWindow(hwnd);
    UnregisterClassA((LPSTR)(DWORD_PTR)atom, GetModuleHandleA(NULL));

    /* For most of the builtin controls both GetWindowLongPtrA and W returns a pointer that is executed directly
     * by CallWindowProcA/W */
    for (i = 0; i < NUM_NORMAL_CLASSES; i++)
    {
        WNDPROC procA, procW;
        hwnd = CreateWindowExA(0, NORMAL_CLASSES[i], classA, WS_OVERLAPPEDWINDOW, CW_USEDEFAULT, CW_USEDEFAULT, 680, 260,
            NULL, NULL, NULL, 0);
        ok(hwnd != NULL, "Couldn't create window of class %s\n", NORMAL_CLASSES[i]);
        SetWindowTextA(hwnd, classA);  /* ComboBox needs this */
        procA = (WNDPROC)GetWindowLongPtrA(hwnd, GWLP_WNDPROC);
        procW = (WNDPROC)GetWindowLongPtrW(hwnd, GWLP_WNDPROC);
        ok(!IS_WNDPROC_HANDLE(procA), "procA should not be a handle for %s (%p)\n", NORMAL_CLASSES[i], procA);
        ok(!IS_WNDPROC_HANDLE(procW), "procW should not be a handle for %s (%p)\n", NORMAL_CLASSES[i], procW);
        CallWindowProcA(procA, hwnd, WM_GETTEXT, 120, (LPARAM)buf);
        ok(memcmp(buf, classA, sizeof(classA)) == 0, "WM_GETTEXT A/A invalid return for class %s\n", NORMAL_CLASSES[i]);
        CallWindowProcA(procW, hwnd, WM_GETTEXT, 120, (LPARAM)buf);
        ok(memcmp(buf, classW, sizeof(classW)) == 0, "WM_GETTEXT A/W invalid return for class %s\n", NORMAL_CLASSES[i]);
        CallWindowProcW(procA, hwnd, WM_GETTEXT, 120, (LPARAM)buf);
        ok(memcmp(buf, classA, sizeof(classA)) == 0, "WM_GETTEXT W/A invalid return for class %s\n", NORMAL_CLASSES[i]);
        CallWindowProcW(procW, hwnd, WM_GETTEXT, 120, (LPARAM)buf);
        ok(memcmp(buf, classW, sizeof(classW)) == 0, "WM_GETTEXT W/W invalid return for class %s\n", NORMAL_CLASSES[i]);

        oldproc = (WNDPROC)SetWindowLongPtrW(hwnd, GWLP_WNDPROC, (LONG_PTR)ClassTest_WndProc);
        ok(IS_WNDPROC_HANDLE(oldproc) == FALSE, "Class %s shouldn't return a handle\n", NORMAL_CLASSES[i]);
        SetWindowLongPtrW(hwnd, GWLP_WNDPROC, (LONG_PTR)oldproc);
        DestroyWindow(hwnd);
    }

    /* Edit controls are special - they return a wndproc handle when GetWindowLongPtr is called with a different A/W.
     * On the other hand there is no W->A->W conversion so this control is treated specially. */
    hwnd = CreateWindowW(WC_EDITW, unistring, WS_OVERLAPPEDWINDOW,
      CW_USEDEFAULT, CW_USEDEFAULT, 680, 260, NULL, NULL, NULL, 0);
    /* GetClassLongPtr returns that both the Unicode and ANSI wndproc */
    ok(IS_WNDPROC_HANDLE(GetClassLongPtrA(hwnd, GCLP_WNDPROC)) == FALSE, "Edit control class should have a Unicode wndproc\n");
    ok(IS_WNDPROC_HANDLE(GetClassLongPtrW(hwnd, GCLP_WNDPROC)) == FALSE, "Edit control class should have a ANSI wndproc\n");
    /* But GetWindowLongPtr returns only a handle for the ANSI one */
    ok(IS_WNDPROC_HANDLE(GetWindowLongPtrA(hwnd, GWLP_WNDPROC)), "Edit control should return a wndproc handle\n");
    ok(!IS_WNDPROC_HANDLE(GetWindowLongPtrW(hwnd, GWLP_WNDPROC)), "Edit control shouldn't return a W wndproc handle\n");
    CallWindowProcW((WNDPROC)GetWindowLongPtrW(hwnd, GWLP_WNDPROC), hwnd, WM_GETTEXT, 120, (LPARAM)buf);
    ok(memcmp(buf, unistring, sizeof(unistring)) == 0, "WM_GETTEXT invalid return\n");
    CallWindowProcA((WNDPROC)GetWindowLongPtrW(hwnd, GWLP_WNDPROC), hwnd, WM_GETTEXT, 120, (LPARAM)buf);
    ok(memcmp(buf, unistring, sizeof(unistring)) == 0, "WM_GETTEXT invalid return\n");
    CallWindowProcW((WNDPROC)GetWindowLongPtrA(hwnd, GWLP_WNDPROC), hwnd, WM_GETTEXT, 120, (LPARAM)buf);
    ok(memcmp(buf, unistring, sizeof(unistring)) == 0, "WM_GETTEXT invalid return\n");

    SetWindowTextW(hwnd, classW);
    CallWindowProcA((WNDPROC)GetWindowLongPtrA(hwnd, GWLP_WNDPROC), hwnd, WM_GETTEXT, 120, (LPARAM)buf);
    ok(memcmp(buf, classA, sizeof(classA)) == 0, "WM_GETTEXT invalid return\n");

    oldproc = (WNDPROC)SetWindowLongPtrA(hwnd, GWLP_WNDPROC, (LONG_PTR)ClassTest_WndProc2);
    /* SetWindowLongPtr returns a wndproc handle - like GetWindowLongPtr */
    ok(IS_WNDPROC_HANDLE(oldproc), "Edit control should return a wndproc handle\n");
    ok(IsWindowUnicode(hwnd) == FALSE, "SetWindowLongPtrA should have changed window to ANSI\n");
    SetWindowTextA(hwnd, classA);  /* Windows resets the title to WideStringToMultiByte(unistring) */
    memset(buf, 0, sizeof(buf));
    CallWindowProcA((WNDPROC)GetWindowLongPtrA(hwnd, GWLP_WNDPROC), hwnd, WM_GETTEXT, 120, (LPARAM)buf);
    ok(memcmp(buf, classA, sizeof(classA)) == 0, "WM_GETTEXT invalid return\n");
    CallWindowProcA((WNDPROC)GetWindowLongPtrW(hwnd, GWLP_WNDPROC), hwnd, WM_GETTEXT, 120, (LPARAM)buf);
    ok(memcmp(buf, classA, sizeof(classA)) == 0, "WM_GETTEXT invalid return\n");
    CallWindowProcW((WNDPROC)GetWindowLongPtrA(hwnd, GWLP_WNDPROC), hwnd, WM_GETTEXT, 120, (LPARAM)buf);
    ok(memcmp(buf, classA, sizeof(classA)) == 0, "WM_GETTEXT invalid return\n");

    CallWindowProcW((WNDPROC)GetWindowLongPtrW(hwnd, GWLP_WNDPROC), hwnd, WM_GETTEXT, 120, (LPARAM)buf);
    ok(memcmp(buf, classW, sizeof(classW)) == 0, "WM_GETTEXT invalid return\n");

    SetWindowLongPtrA(hwnd, GWLP_WNDPROC, (LONG_PTR)oldproc);

    DestroyWindow(hwnd);

    hwnd = CreateWindowA(WC_EDITA, classA, WS_OVERLAPPEDWINDOW,
      CW_USEDEFAULT, CW_USEDEFAULT, 680, 260, NULL, NULL, NULL, 0);

    /* GetClassLongPtr returns that both the Unicode and ANSI wndproc */
    ok(!IS_WNDPROC_HANDLE(GetClassLongPtrA(hwnd, GCLP_WNDPROC)), "Edit control class should have a Unicode wndproc\n");
    ok(!IS_WNDPROC_HANDLE(GetClassLongPtrW(hwnd, GCLP_WNDPROC)), "Edit control class should have a ANSI wndproc\n");
    /* But GetWindowLongPtr returns only a handle for the Unicode one */
    ok(!IS_WNDPROC_HANDLE(GetWindowLongPtrA(hwnd, GWLP_WNDPROC)), "Edit control shouldn't return an A wndproc handle\n");
    ok(IS_WNDPROC_HANDLE(GetWindowLongPtrW(hwnd, GWLP_WNDPROC)), "Edit control should return a wndproc handle\n");
    CallWindowProcA((WNDPROC)GetWindowLongPtrA(hwnd, GWLP_WNDPROC), hwnd, WM_GETTEXT, 120, (LPARAM)buf);
    ok(memcmp(buf, classA, sizeof(classA)) == 0, "WM_GETTEXT invalid return\n");
    CallWindowProcA((WNDPROC)GetWindowLongPtrW(hwnd, GWLP_WNDPROC), hwnd, WM_GETTEXT, 120, (LPARAM)buf);
    ok(memcmp(buf, classA, sizeof(classA)) == 0, "WM_GETTEXT invalid return\n");
    CallWindowProcW((WNDPROC)GetWindowLongPtrA(hwnd, GWLP_WNDPROC), hwnd, WM_GETTEXT, 120, (LPARAM)buf);
    ok(memcmp(buf, classA, sizeof(classA)) == 0, "WM_GETTEXT invalid return\n");

    CallWindowProcW((WNDPROC)GetWindowLongPtrW(hwnd, GWLP_WNDPROC), hwnd, WM_GETTEXT, 120, (LPARAM)buf);
    ok(memcmp(buf, classW, sizeof(classW)) == 0, "WM_GETTEXT invalid return\n");

    oldproc = (WNDPROC)SetWindowLongPtrW(hwnd, GWLP_WNDPROC, (LONG_PTR)ClassTest_WndProc);
    SetWindowTextW(hwnd, unistring);
    CallWindowProcW((WNDPROC)GetWindowLongPtrW(hwnd, GWLP_WNDPROC), hwnd, WM_GETTEXT, 120, (LPARAM)buf);
    ok(memcmp(buf, unistring, sizeof(unistring)) == 0, "WM_GETTEXT invalid return\n");
    CallWindowProcA((WNDPROC)GetWindowLongPtrW(hwnd, GWLP_WNDPROC), hwnd, WM_GETTEXT, 120, (LPARAM)buf);
    ok(memcmp(buf, unistring, sizeof(unistring)) == 0, "WM_GETTEXT invalid return\n");
    CallWindowProcW((WNDPROC)GetWindowLongPtrA(hwnd, GWLP_WNDPROC), hwnd, WM_GETTEXT, 120, (LPARAM)buf);
    ok(memcmp(buf, unistring, sizeof(unistring)) == 0, "WM_GETTEXT invalid return\n");

    SetWindowTextW(hwnd, classW);
    CallWindowProcA((WNDPROC)GetWindowLongPtrA(hwnd, GWLP_WNDPROC), hwnd, WM_GETTEXT, 120, (LPARAM)buf);
    ok(memcmp(buf, classA, sizeof(classA)) == 0, "WM_GETTEXT invalid return\n");

    SetWindowLongPtrW(hwnd, GWLP_WNDPROC, (LONG_PTR)oldproc);

    DestroyWindow(hwnd);
}


static LRESULT WINAPI TestDlgProc(HWND hWnd, UINT uMsg, WPARAM wParam, LPARAM lParam)
{
    return DefWindowProcA(hWnd, uMsg, wParam, lParam);
}

static BOOL RegisterTestDialog(HINSTANCE hInstance)
{
    WNDCLASSEXA wcx;
    ATOM atom = 0;

    ZeroMemory(&wcx, sizeof(WNDCLASSEXA));
    wcx.cbSize = sizeof(wcx);
    wcx.lpfnWndProc = TestDlgProc;
    wcx.cbClsExtra = 0;
    wcx.cbWndExtra = DLGWINDOWEXTRA;
    wcx.hInstance = hInstance;
    wcx.hIcon = LoadIconA(NULL, (LPCSTR)IDI_APPLICATION);
    wcx.hCursor = LoadCursorA(NULL, (LPCSTR)IDC_ARROW);
    wcx.hbrBackground = GetStockObject(WHITE_BRUSH);
    wcx.lpszClassName = "TestDialog";
    wcx.lpszMenuName =  "TestDialog";
    wcx.hIconSm = LoadImageA(hInstance, (LPCSTR)MAKEINTRESOURCE(5), IMAGE_ICON,
        GetSystemMetrics(SM_CXSMICON), GetSystemMetrics(SM_CYSMICON),
        LR_DEFAULTCOLOR);

    atom = RegisterClassExA(&wcx);
    ok(atom != 0, "RegisterClassEx returned 0\n");

    return atom;
}

/* test registering a dialog box created by using the CLASS directive in a
   resource file, then test creating the dialog using CreateDialogParam. */
static void CreateDialogParamTest(HINSTANCE hInstance)
{
    HWND hWndMain;

    if (RegisterTestDialog(hInstance))
    {
        hWndMain = CreateDialogParamA(hInstance, "CLASS_TEST_DIALOG", NULL, 0, 0);
        ok(hWndMain != NULL, "CreateDialogParam returned NULL\n");
        ShowWindow(hWndMain, SW_SHOW);
        DestroyWindow(hWndMain);
    }
}

static const struct
{
    const char name[9];
    int value;
    int badvalue;
} extra_values[] =
{
    {"#32770",30,30}, /* Dialog */
#ifdef _WIN64
    {"Edit",8,8},
#else
    {"Edit",6,8},     /* Windows XP 64-bit returns 8 also to 32-bit applications */
#endif
};

static void test_extra_values(void)
{
    int i;
    for(i=0; i< sizeof(extra_values)/sizeof(extra_values[0]); i++)
    {
        WNDCLASSEXA wcx;
        BOOL ret = GetClassInfoExA(NULL,extra_values[i].name,&wcx);

        ok( ret, "GetClassInfo (0) failed for global class %s\n", extra_values[i].name);
        if (!ret) continue;
        ok(extra_values[i].value == wcx.cbWndExtra || broken(extra_values[i].badvalue == wcx.cbWndExtra),
           "expected %d, got %d\n", extra_values[i].value, wcx.cbWndExtra);
    }
}

static void test_GetClassInfo(void)
{
    static const WCHAR staticW[] = {'s','t','a','t','i','c',0};
    WNDCLASSA wc;
    WNDCLASSEXA wcx;
    BOOL ret;

    SetLastError(0xdeadbeef);
    ret = GetClassInfoA(0, "static", &wc);
    ok(ret, "GetClassInfoA() error %d\n", GetLastError());

if (0) { /* crashes under XP */
    SetLastError(0xdeadbeef);
    ret = GetClassInfoA(0, "static", NULL);
    ok(ret, "GetClassInfoA() error %d\n", GetLastError());

    SetLastError(0xdeadbeef);
    ret = GetClassInfoW(0, staticW, NULL);
    ok(ret, "GetClassInfoW() error %d\n", GetLastError());
}

    wcx.cbSize = sizeof(wcx);
    SetLastError(0xdeadbeef);
    ret = GetClassInfoExA(0, "static", &wcx);
    ok(ret, "GetClassInfoExA() error %d\n", GetLastError());

    SetLastError(0xdeadbeef);
    ret = GetClassInfoExA(0, "static", NULL);
    ok(!ret, "GetClassInfoExA() should fail\n");
    ok(GetLastError() == ERROR_NOACCESS ||
       broken(GetLastError() == 0xdeadbeef), /* win9x */
       "expected ERROR_NOACCESS, got %d\n", GetLastError());

    SetLastError(0xdeadbeef);
    ret = GetClassInfoExW(0, staticW, NULL);
    ok(!ret, "GetClassInfoExW() should fail\n");
    ok(GetLastError() == ERROR_NOACCESS ||
       broken(GetLastError() == 0xdeadbeef) /* NT4 */ ||
       broken(GetLastError() == ERROR_CALL_NOT_IMPLEMENTED), /* win9x */
       "expected ERROR_NOACCESS, got %d\n", GetLastError());

    wcx.cbSize = 0;
    SetLastError(0xdeadbeef);
    ret = GetClassInfoExA(0, "static", &wcx);
    ok(ret, "GetClassInfoExA() error %d\n", GetLastError());
    ok(wcx.cbSize == 0, "expected 0, got %u\n", wcx.cbSize);

    wcx.cbSize = sizeof(wcx) - 1;
    SetLastError(0xdeadbeef);
    ret = GetClassInfoExA(0, "static", &wcx);
    ok(ret, "GetClassInfoExA() error %d\n", GetLastError());
    ok(wcx.cbSize == sizeof(wcx) - 1, "expected sizeof(wcx)-1, got %u\n", wcx.cbSize);

    wcx.cbSize = sizeof(wcx) + 1;
    SetLastError(0xdeadbeef);
    ret = GetClassInfoExA(0, "static", &wcx);
    ok(ret, "GetClassInfoExA() error %d\n", GetLastError());
    ok(wcx.cbSize == sizeof(wcx) + 1, "expected sizeof(wcx)+1, got %u\n", wcx.cbSize);
}

static void test_icons(void)
{
    WNDCLASSEXW wcex, ret_wcex;
    WCHAR cls_name[] = {'I','c','o','n','T','e','s','t','C','l','a','s','s',0};
    HWND hwnd;
    HINSTANCE hinst = GetModuleHandleW(0);
    HICON hsmicon, hsmallnew;
    ICONINFO icinf;

    memset(&wcex, 0, sizeof wcex);
    wcex.cbSize        = sizeof wcex;
    wcex.lpfnWndProc   = ClassTest_WndProc;
    wcex.hIcon         = LoadIconW(0, (LPCWSTR)IDI_APPLICATION);
    wcex.hInstance     = hinst;
    wcex.lpszClassName = cls_name;
    ok(RegisterClassExW(&wcex), "RegisterClassExW returned 0\n");
    hwnd = CreateWindowExW(0, cls_name, NULL, WS_OVERLAPPEDWINDOW,
                        0, 0, 0, 0, NULL, NULL, hinst, 0);
    ok(hwnd != NULL, "Window was not created\n");

    ok(GetClassInfoExW(hinst, cls_name, &ret_wcex), "Class info was not retrieved\n");
    ok(wcex.hIcon == ret_wcex.hIcon, "Icons don't match\n");
    ok(ret_wcex.hIconSm != NULL, "hIconSm should be non-zero handle\n");

    hsmicon = (HICON)GetClassLongPtrW(hwnd, GCLP_HICONSM);
    ok(hsmicon != NULL, "GetClassLong should return non-zero handle\n");

    ok(SendMessageA(hwnd, WM_GETICON, ICON_BIG, 0) == 0,
                    "WM_GETICON with ICON_BIG should not return the class icon\n");
    ok(SendMessageA(hwnd, WM_GETICON, ICON_SMALL, 0) == 0,
                    "WM_GETICON with ICON_SMALL should not return the class icon\n");
    ok(SendMessageA(hwnd, WM_GETICON, ICON_SMALL2, 0) == 0,
                    "WM_GETICON with ICON_SMALL2 should not return the class icon\n");

    hsmallnew = CopyImage(wcex.hIcon, IMAGE_ICON, GetSystemMetrics(SM_CXSMICON),
                                                GetSystemMetrics(SM_CYSMICON), 0);
    ok(!SetClassLongPtrW(hwnd, GCLP_HICONSM, (LONG_PTR)hsmallnew),
                    "Previous hIconSm should be zero\n");
    ok(hsmallnew == (HICON)GetClassLongPtrW(hwnd, GCLP_HICONSM),
                    "Should return explicitly assigned small icon\n");
    ok(!GetIconInfo(hsmicon, &icinf), "Previous small icon should be destroyed\n");

    SetClassLongPtrW(hwnd, GCLP_HICONSM, 0);
    hsmicon = (HICON)GetClassLongPtrW(hwnd, GCLP_HICONSM);
    ok( hsmicon != NULL, "GetClassLong should return non-zero handle\n");

    SetClassLongPtrW(hwnd, GCLP_HICON, 0);
    ok(!GetClassLongPtrW(hwnd, GCLP_HICONSM), "GetClassLong should return zero handle\n");

    SetClassLongPtrW(hwnd, GCLP_HICON, (LONG_PTR)LoadIconW(NULL, (LPCWSTR)IDI_QUESTION));
    hsmicon = (HICON)GetClassLongPtrW(hwnd, GCLP_HICONSM);
    ok(hsmicon != NULL, "GetClassLong should return non-zero handle\n");
    UnregisterClassW(cls_name, hinst);
    ok(GetIconInfo(hsmicon, &icinf), "Icon should NOT be destroyed\n");

    DestroyIcon(hsmallnew);
    DestroyWindow(hwnd);
}

static void test_comctl32_class( const char *name )
{
    WNDCLASSA wcA;
    WNDCLASSW wcW;
    BOOL ret;
    HMODULE module;
    WCHAR nameW[20];
    HWND hwnd;

    module = GetModuleHandleA( "comctl32" );
    ok( !module, "comctl32 already loaded\n" );
    ret = GetClassInfoA( 0, name, &wcA );
    ok( ret || broken(!ret) /* <= winxp */, "GetClassInfoA failed for %s\n", name );
    if (!ret) return;
    MultiByteToWideChar( CP_ACP, 0, name, -1, nameW, sizeof(nameW)/sizeof(WCHAR) );
    ret = GetClassInfoW( 0, nameW, &wcW );
    ok( ret, "GetClassInfoW failed for %s\n", name );
    module = GetModuleHandleA( "comctl32" );
    ok( module != 0, "comctl32 not loaded\n" );
    FreeLibrary( module );
    module = GetModuleHandleA( "comctl32" );
    ok( !module, "comctl32 still loaded\n" );
    hwnd = CreateWindowA( name, "test", WS_OVERLAPPEDWINDOW, 0, 0, 10, 10, NULL, NULL, NULL, 0 );
    ok( hwnd != 0, "failed to create window for %s\n", name );
    module = GetModuleHandleA( "comctl32" );
    ok( module != 0, "comctl32 not loaded\n" );
}

/* verify that comctl32 classes are automatically loaded by user32 */
static void test_comctl32_classes(void)
{
    char path_name[MAX_PATH];
    PROCESS_INFORMATION info;
    STARTUPINFOA startup;
    char **argv;
    int i;

    static const char *classes[] =
    {
        ANIMATE_CLASSA,
        WC_COMBOBOXEXA,
        DATETIMEPICK_CLASSA,
        WC_HEADERA,
        HOTKEY_CLASSA,
        WC_IPADDRESSA,
        WC_LISTVIEWA,
        MONTHCAL_CLASSA,
        WC_NATIVEFONTCTLA,
        WC_PAGESCROLLERA,
        PROGRESS_CLASSA,
        REBARCLASSNAMEA,
        STATUSCLASSNAMEA,
        WC_TABCONTROLA,
        TOOLBARCLASSNAMEA,
        TOOLTIPS_CLASSA,
        TRACKBAR_CLASSA,
        WC_TREEVIEWA,
        UPDOWN_CLASSA
    };

    winetest_get_mainargs( &argv );
    for (i = 0; i < sizeof(classes) / sizeof(classes[0]); i++)
    {
        memset( &startup, 0, sizeof(startup) );
        startup.cb = sizeof( startup );
        sprintf( path_name, "%s class %s", argv[0], classes[i] );
        ok( CreateProcessA( NULL, path_name, NULL, NULL, FALSE, 0, NULL, NULL, &startup, &info ),
            "CreateProcess failed.\n" );
        winetest_wait_child_process( info.hProcess );
        CloseHandle( info.hProcess );
        CloseHandle( info.hThread );
    }
}

static void test_IME(void)
{
    static const WCHAR ime_classW[] = {'I','M','E',0};

    char module_name[MAX_PATH], *ptr;
    MEMORY_BASIC_INFORMATION mbi;
    WNDCLASSW wnd_classw;
    WNDCLASSA wnd_class;
    SIZE_T size;
    BOOL ret;

    if (!GetProcAddress(GetModuleHandleA("user32.dll"), "BroadcastSystemMessageExA"))
    {
        win_skip("BroadcastSystemMessageExA not available, skipping IME class test\n");
        return;
    }

    ok(GetModuleHandleA("imm32") != 0, "imm32.dll is not loaded\n");

    ret = GetClassInfoA(NULL, "IME", &wnd_class);
    ok(ret, "GetClassInfo failed: %d\n", GetLastError());

    size = VirtualQuery(wnd_class.lpfnWndProc, &mbi, sizeof(mbi));
    ok(size == sizeof(mbi), "VirtualQuery returned %ld\n", size);
    if (size == sizeof(mbi)) {
        size = GetModuleFileNameA(mbi.AllocationBase, module_name, sizeof(module_name));
        ok(size, "GetModuleFileName failed\n");
        for (ptr = module_name+size-1; ptr > module_name; ptr--)
            if (*ptr == '\\' || *ptr == '/') break;
        if (*ptr == '\\' || *ptr=='/') ptr++;
        ok(!lstrcmpiA(ptr, "user32.dll") || !lstrcmpiA(ptr, "ntdll.dll"), "IME window proc implemented in %s\n", ptr);
    }

    ret = GetClassInfoW(NULL, ime_classW, &wnd_classw);
    ok(ret, "GetClassInfo failed: %d\n", GetLastError());

    size = VirtualQuery(wnd_classw.lpfnWndProc, &mbi, sizeof(mbi));
    ok(size == sizeof(mbi), "VirtualQuery returned %ld\n", size);
    size = GetModuleFileNameA(mbi.AllocationBase, module_name, sizeof(module_name));
    ok(size, "GetModuleFileName failed\n");
    for (ptr = module_name+size-1; ptr > module_name; ptr--)
        if (*ptr == '\\' || *ptr == '/') break;
    if (*ptr == '\\' || *ptr=='/') ptr++;
    ok(!lstrcmpiA(ptr, "user32.dll") || !lstrcmpiA(ptr, "ntdll.dll"), "IME window proc implemented in %s\n", ptr);
}

START_TEST(class)
{
    char **argv;
    HANDLE hInstance = GetModuleHandleA( NULL );
    int argc = winetest_get_mainargs( &argv );

    if (argc >= 3)
    {
        test_comctl32_class( argv[2] );
        return;
    }

    test_IME();
    test_GetClassInfo();
    test_extra_values();

    if (!GetModuleHandleW(0))
    {
        trace("Class test is incompatible with Win9x implementation, skipping\n");
        return;
    }

    ClassTest(hInstance,FALSE);
    ClassTest(hInstance,TRUE);
    CreateDialogParamTest(hInstance);
    test_styles();
    test_builtinproc();
    test_icons();
    test_comctl32_classes();

    /* this test unregisters the Button class so it should be executed at the end */
    test_instances();
}<|MERGE_RESOLUTION|>--- conflicted
+++ resolved
@@ -614,6 +614,7 @@
     static const WCHAR classW[] = {'d','e','f','t','e','s','t',0};
     WCHAR unistring[] = {0x142, 0x40e, 0x3b4, 0};  /* a string that would be destroyed by a W->A->W conversion */
     WNDPROC pDefWindowProcA, pDefWindowProcW;
+    WNDPROC pNtdllDefWindowProcA, pNtdllDefWindowProcW;
     WNDPROC oldproc;
     WNDCLASSEXA cls;  /* the memory layout of WNDCLASSEXA and WNDCLASSEXW is the same */
     WCHAR buf[128];
@@ -621,12 +622,6 @@
     HWND hwnd;
     int i;
 
-<<<<<<< HEAD
-    pDefWindowProcA = (void *)GetProcAddress(GetModuleHandle("user32.dll"), "DefWindowProcA");
-    pDefWindowProcW = (void *)GetProcAddress(GetModuleHandle("user32.dll"), "DefWindowProcW");
-
-    for (i = 0; i < 4; i++)
-=======
     pDefWindowProcA = (void *)GetProcAddress(GetModuleHandleA("user32.dll"), "DefWindowProcA");
     pDefWindowProcW = (void *)GetProcAddress(GetModuleHandleA("user32.dll"), "DefWindowProcW");
     pNtdllDefWindowProcA = (void *)GetProcAddress(GetModuleHandleA("ntdll.dll"), "NtdllDefWindowProc_A");
@@ -639,28 +634,9 @@
         pDefWindowProcW == pNtdllDefWindowProcW)
         skip("user32.DefWindowProcX forwarded to ntdll.NtdllDefWindowProc_X\n");
     else
->>>>>>> 2a8a0238
-    {
-        ZeroMemory(&cls, sizeof(cls));
-        cls.cbSize = sizeof(cls);
-        cls.hInstance = GetModuleHandle(NULL);
-        cls.hbrBackground = GetStockObject (WHITE_BRUSH);
-        if (i & 1)
-            cls.lpfnWndProc = pDefWindowProcA;
-        else
-            cls.lpfnWndProc = pDefWindowProcW;
-
-        if (i & 2)
+    {
+        for (i = 0; i < 4; i++)
         {
-            cls.lpszClassName = classA;
-            atom = RegisterClassExA(&cls);
-        }
-        else
-        {
-<<<<<<< HEAD
-            cls.lpszClassName = (LPCSTR)classW;
-            atom = RegisterClassExW((WNDCLASSEXW *)&cls);
-=======
             ZeroMemory(&cls, sizeof(cls));
             cls.cbSize = sizeof(cls);
             cls.hInstance = GetModuleHandleA(NULL);
@@ -697,25 +673,7 @@
 
             DestroyWindow(hwnd);
             UnregisterClassA((LPSTR)(DWORD_PTR)atom, GetModuleHandleA(NULL));
->>>>>>> 2a8a0238
         }
-        ok(atom != 0, "Couldn't register class, i=%d, %d\n", i, GetLastError());
-
-        hwnd = CreateWindowA(classA, NULL, 0, 0, 0, 100, 100, NULL, NULL, GetModuleHandle(NULL), NULL);
-        ok(hwnd != NULL, "Couldn't create window i=%d\n", i);
-
-        ok(GetWindowLongPtrA(hwnd, GWLP_WNDPROC) == (LONG_PTR)pDefWindowProcA, "Wrong ANSI wndproc: %p vs %p\n",
-            (void *)GetWindowLongPtrA(hwnd, GWLP_WNDPROC), pDefWindowProcA);
-        ok(GetClassLongPtrA(hwnd, GCLP_WNDPROC) == (ULONG_PTR)pDefWindowProcA, "Wrong ANSI wndproc: %p vs %p\n",
-            (void *)GetClassLongPtrA(hwnd, GCLP_WNDPROC), pDefWindowProcA);
-
-        ok(GetWindowLongPtrW(hwnd, GWLP_WNDPROC) == (LONG_PTR)pDefWindowProcW, "Wrong Unicode wndproc: %p vs %p\n",
-            (void *)GetWindowLongPtrW(hwnd, GWLP_WNDPROC), pDefWindowProcW);
-        ok(GetClassLongPtrW(hwnd, GCLP_WNDPROC) == (ULONG_PTR)pDefWindowProcW, "Wrong Unicode wndproc: %p vs %p\n",
-            (void *)GetClassLongPtrW(hwnd, GCLP_WNDPROC), pDefWindowProcW);
-
-        DestroyWindow(hwnd);
-        UnregisterClass((LPSTR)(DWORD_PTR)atom, GetModuleHandle(NULL));
     }
 
     /* built-in winproc - window A/W type automatically detected */
@@ -993,22 +951,28 @@
        "expected ERROR_NOACCESS, got %d\n", GetLastError());
 
     wcx.cbSize = 0;
+    wcx.lpfnWndProc = NULL;
     SetLastError(0xdeadbeef);
     ret = GetClassInfoExA(0, "static", &wcx);
     ok(ret, "GetClassInfoExA() error %d\n", GetLastError());
     ok(wcx.cbSize == 0, "expected 0, got %u\n", wcx.cbSize);
+    ok(wcx.lpfnWndProc != NULL, "got null proc\n");
 
     wcx.cbSize = sizeof(wcx) - 1;
+    wcx.lpfnWndProc = NULL;
     SetLastError(0xdeadbeef);
     ret = GetClassInfoExA(0, "static", &wcx);
     ok(ret, "GetClassInfoExA() error %d\n", GetLastError());
     ok(wcx.cbSize == sizeof(wcx) - 1, "expected sizeof(wcx)-1, got %u\n", wcx.cbSize);
+    ok(wcx.lpfnWndProc != NULL, "got null proc\n");
 
     wcx.cbSize = sizeof(wcx) + 1;
+    wcx.lpfnWndProc = NULL;
     SetLastError(0xdeadbeef);
     ret = GetClassInfoExA(0, "static", &wcx);
     ok(ret, "GetClassInfoExA() error %d\n", GetLastError());
     ok(wcx.cbSize == sizeof(wcx) + 1, "expected sizeof(wcx)+1, got %u\n", wcx.cbSize);
+    ok(wcx.lpfnWndProc != NULL, "got null proc\n");
 }
 
 static void test_icons(void)
